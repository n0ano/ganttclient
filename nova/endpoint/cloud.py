# vim: tabstop=4 shiftwidth=4 softtabstop=4

# Copyright 2010 United States Government as represented by the
# Administrator of the National Aeronautics and Space Administration.
# All Rights Reserved.
#
# Copyright 2010 Anso Labs, LLC
#
#    Licensed under the Apache License, Version 2.0 (the "License"); you may
#    not use this file except in compliance with the License. You may obtain
#    a copy of the License at
#
#         http://www.apache.org/licenses/LICENSE-2.0
#
#    Unless required by applicable law or agreed to in writing, software
#    distributed under the License is distributed on an "AS IS" BASIS, WITHOUT
#    WARRANTIES OR CONDITIONS OF ANY KIND, either express or implied. See the
#    License for the specific language governing permissions and limitations
#    under the License.

"""
Cloud Controller: Implementation of EC2 REST API calls, which are
dispatched to other nodes via AMQP RPC. State is via distributed
datastore.
"""

import base64
import json
import logging
import os
import time

from nova import vendor
from twisted.internet import defer

from nova import datastore
from nova import flags
from nova import rpc
from nova import utils
from nova import exception
from nova.auth import rbac
from nova.auth import users
from nova.compute import model
from nova.compute import network
from nova.compute import node
from nova.endpoint import images
from nova.volume import storage

FLAGS = flags.FLAGS

flags.DEFINE_string('cloud_topic', 'cloud', 'the topic clouds listen on')

def _gen_key(user_id, key_name):
    """ Tuck this into UserManager """
    try:
        manager = users.UserManager.instance()
        private_key, fingerprint = manager.generate_key_pair(user_id, key_name)
    except Exception as ex:
        return {'exception': ex}
    return {'private_key': private_key, 'fingerprint': fingerprint}


class CloudController(object):
    """ CloudController provides the critical dispatch between
 inbound API calls through the endpoint and messages
 sent to the other nodes.
"""
    def __init__(self):
        self.instdir = model.InstanceDirectory()
        self.network = network.PublicNetworkController()
        self.setup()

    @property
    def instances(self):
        """ All instances in the system, as dicts """
        return self.instdir.all

    @property
    def volumes(self):
        """ returns a list of all volumes """
        for volume_id in datastore.Redis.instance().smembers("volumes"):
            volume = storage.get_volume(volume_id)
            yield volume

    def __str__(self):
        return 'CloudController'

    def setup(self):
        """ Ensure the keychains and folders exist. """
        # Create keys folder, if it doesn't exist
        if not os.path.exists(FLAGS.keys_path):
            os.makedirs(os.path.abspath(FLAGS.keys_path))
        # Gen root CA, if we don't have one
        root_ca_path = os.path.join(FLAGS.ca_path, FLAGS.ca_file)
        if not os.path.exists(root_ca_path):
            start = os.getcwd()
            os.chdir(FLAGS.ca_path)
            utils.runthis("Generating root CA: %s", "sh genrootca.sh")
            os.chdir(start)
            # TODO: Do this with M2Crypto instead

    def get_instance_by_ip(self, ip):
        return self.instdir.by_ip(ip)

    def _get_mpi_data(self, project_id):
        result = {}
        for instance in self.instdir.all:
            if instance['project_id'] == project_id:
                line = '%s slots=%d' % (instance['private_dns_name'], node.INSTANCE_TYPES[instance['instance_type']]['vcpus'])
                if instance['key_name'] in result:
                    result[instance['key_name']].append(line)
                else:
                    result[instance['key_name']] = [line]
        return result

    def get_metadata(self, ip):
        i = self.get_instance_by_ip(ip)
        mpi = self._get_mpi_data(i['project_id'])
        if i is None:
            return None
        if i['key_name']:
            keys = {
                '0': {
                    '_name': i['key_name'],
                    'openssh-key': i['key_data']
                }
            }
        else:
            keys = ''
        data = {
            'user-data': base64.b64decode(i['user_data']),
            'meta-data': {
                'ami-id': i['image_id'],
                'ami-launch-index': i['ami_launch_index'],
                'ami-manifest-path': 'FIXME', # image property
                'block-device-mapping': { # TODO: replace with real data
                    'ami': 'sda1',
                    'ephemeral0': 'sda2',
                    'root': '/dev/sda1',
                    'swap': 'sda3'
                },
                'hostname': i['private_dns_name'], # is this public sometimes?
                'instance-action': 'none',
                'instance-id': i['instance_id'],
                'instance-type': i.get('instance_type', ''),
                'local-hostname': i['private_dns_name'],
                'local-ipv4': i['private_dns_name'], # TODO: switch to IP
                'kernel-id': i.get('kernel_id', ''),
                'placement': {
                    'availaibility-zone': i.get('availability_zone', 'nova'),
                },
                'public-hostname': i.get('dns_name', ''),
                'public-ipv4': i.get('dns_name', ''), # TODO: switch to IP
                'public-keys' : keys,
                'ramdisk-id': i.get('ramdisk_id', ''),
                'reservation-id': i['reservation_id'],
                'security-groups': i.get('groups', ''),
                'mpi': mpi
            }
        }
        if False: # TODO: store ancestor ids
            data['ancestor-ami-ids'] = []
        if i.get('product_codes', None):
            data['product-codes'] = i['product_codes']
        return data

    @rbac.allow('all')
    def describe_availability_zones(self, context, **kwargs):
        return {'availabilityZoneInfo': [{'zoneName': 'nova',
                                          'zoneState': 'available'}]}

    @rbac.allow('all')
    def describe_regions(self, context, region_name=None, **kwargs):
        # TODO(vish): region_name is an array.  Support filtering
        return {'regionInfo': [{'regionName': 'nova',
                                'regionUrl': FLAGS.ec2_url}]}

    @rbac.allow('all')
    def describe_snapshots(self,
                           context,
                           snapshot_id=None,
                           owner=None,
                           restorable_by=None,
                           **kwargs):
        return {'snapshotSet': [{'snapshotId': 'fixme',
                                 'volumeId': 'fixme',
                                 'status': 'fixme',
                                 'startTime': 'fixme',
                                 'progress': 'fixme',
                                 'ownerId': 'fixme',
                                 'volumeSize': 0,
                                 'description': 'fixme'}]}

    @rbac.allow('all')
    def describe_key_pairs(self, context, key_name=None, **kwargs):
        key_pairs = context.user.get_key_pairs()
        if not key_name is None:
            key_pairs = [x for x in key_pairs if x.name in key_name]

        result = []
        for key_pair in key_pairs:
            # filter out the vpn keys
            suffix = FLAGS.vpn_key_suffix
            if context.user.is_admin() or not key_pair.name.endswith(suffix):
                result.append({
                    'keyName': key_pair.name,
                    'keyFingerprint': key_pair.fingerprint,
                })

        return { 'keypairsSet': result }

    @rbac.allow('all')
    def create_key_pair(self, context, key_name, **kwargs):
        try:
            d = defer.Deferred()
            p = context.handler.application.settings.get('pool')
            def _complete(kwargs):
                if 'exception' in kwargs:
                    d.errback(kwargs['exception'])
                    return
                d.callback({'keyName': key_name,
                    'keyFingerprint': kwargs['fingerprint'],
                    'keyMaterial': kwargs['private_key']})
            p.apply_async(_gen_key, [context.user.id, key_name],
                callback=_complete)
            return d

        except users.UserError, e:
            raise

    @rbac.allow('all')
    def delete_key_pair(self, context, key_name, **kwargs):
        context.user.delete_key_pair(key_name)
        # aws returns true even if the key doens't exist
        return True

    @rbac.allow('all')
    def describe_security_groups(self, context, group_names, **kwargs):
        groups = { 'securityGroupSet': [] }

        # Stubbed for now to unblock other things.
        return groups

    @rbac.allow('netadmin')
    def create_security_group(self, context, group_name, **kwargs):
        return True

    @rbac.allow('netadmin')
    def delete_security_group(self, context, group_name, **kwargs):
        return True

    @rbac.allow('projectmanager', 'sysadmin')
    def get_console_output(self, context, instance_id, **kwargs):
        # instance_id is passed in as a list of instances
        instance = self._get_instance(context, instance_id[0])
        return rpc.call('%s.%s' % (FLAGS.compute_topic, instance['node_name']),
            {"method": "get_console_output",
             "args" : {"instance_id": instance_id[0]}})

    def _get_user_id(self, context):
        if context and context.user:
            return context.user.id
        else:
            return None

    @rbac.allow('projectmanager', 'sysadmin')
    def describe_volumes(self, context, **kwargs):
        volumes = []
        for volume in self.volumes:
            if context.user.is_admin() or volume['project_id'] == context.project.id:
                v = self.format_volume(context, volume)
                volumes.append(v)
        return defer.succeed({'volumeSet': volumes})

    def format_volume(self, context, volume):
        v = {}
        v['volumeId'] = volume['volume_id']
        v['status'] = volume['status']
        v['size'] = volume['size']
        v['availabilityZone'] = volume['availability_zone']
        v['createTime'] = volume['create_time']
        if context.user.is_admin():
            v['status'] = '%s (%s, %s, %s, %s)' % (
                volume.get('status', None),
                volume.get('user_id', None),
                volume.get('node_name', None),
                volume.get('instance_id', ''),
                volume.get('mountpoint', ''))
        if volume['attach_status'] == 'attached':
            v['attachmentSet'] = [{'attachTime': volume['attach_time'],
                                   'deleteOnTermination': volume['delete_on_termination'],
                                   'device' : volume['mountpoint'],
                                   'instanceId' : volume['instance_id'],
                                   'status' : 'attached',
                                   'volume_id' : volume['volume_id']}]
        else:
            v['attachmentSet'] = [{}]
        return v

    @rbac.allow('projectmanager', 'sysadmin')
    def create_volume(self, context, size, **kwargs):
        # TODO(vish): refactor this to create the volume object here and tell storage to create it
        res = rpc.call(FLAGS.storage_topic, {"method": "create_volume",
                                 "args" : {"size": size,
                                           "user_id": context.user.id,
                                           "project_id": context.project.id}})
        def _format_result(result):
            volume = self._get_volume(context, result['result'])
            return {'volumeSet': [self.format_volume(context, volume)]}
        res.addCallback(_format_result)
        return res

    def _get_address(self, context, public_ip):
        # FIXME(vish) this should move into network.py
        address = self.network.get_host(public_ip)
        if address and (context.user.is_admin() or address['project_id'] == context.project.id):
            return address
        raise exception.NotFound("Address at ip %s not found" % public_ip)

    def _get_image(self, context, image_id):
        """passes in context because
        objectstore does its own authorization"""
        result = images.list(context, [image_id])
        if not result:
            raise exception.NotFound('Image %s could not be found' % image_id)
        image = result[0]
        return image

    def _get_instance(self, context, instance_id):
        for instance in self.instdir.all:
            if instance['instance_id'] == instance_id:
                if context.user.is_admin() or instance['project_id'] == context.project.id:
                    return instance
        raise exception.NotFound('Instance %s could not be found' % instance_id)

    def _get_volume(self, context, volume_id):
        volume = storage.get_volume(volume_id)
        if context.user.is_admin() or volume['project_id'] == context.project.id:
            return volume
        raise exception.NotFound('Volume %s could not be found' % volume_id)

    @rbac.allow('projectmanager', 'sysadmin')
    def attach_volume(self, context, volume_id, instance_id, device, **kwargs):
        volume = self._get_volume(context, volume_id)
        if volume['status'] == "attached":
            raise exception.ApiError("Volume is already attached")
        # TODO(vish): looping through all volumes is slow. We should probably maintain an index
        for vol in self.volumes:
            if vol['instance_id'] == instance_id and vol['mountpoint'] == device:
                raise exception.ApiError("Volume %s is already attached to %s" % (vol['volume_id'], vol['mountpoint']))
        volume.start_attach(instance_id, device)
        instance = self._get_instance(context, instance_id)
        compute_node = instance['node_name']
        rpc.cast('%s.%s' % (FLAGS.compute_topic, compute_node),
                                {"method": "attach_volume",
                                 "args" : {"volume_id": volume_id,
                                           "instance_id" : instance_id,
                                           "mountpoint" : device}})
        return defer.succeed({'attachTime' : volume['attach_time'],
                              'device' : volume['mountpoint'],
                              'instanceId' : instance_id,
                              'requestId' : context.request_id,
                              'status' : volume['attach_status'],
                              'volumeId' : volume_id})


    @rbac.allow('projectmanager', 'sysadmin')
    def detach_volume(self, context, volume_id, **kwargs):
        volume = self._get_volume(context, volume_id)
        instance_id = volume.get('instance_id', None)
        if not instance_id:
            raise exception.Error("Volume isn't attached to anything!")
        if volume['status'] == "available":
            raise exception.Error("Volume is already detached")
        try:
            volume.start_detach()
            instance = self._get_instance(context, instance_id)
            rpc.cast('%s.%s' % (FLAGS.compute_topic, instance['node_name']),
                                {"method": "detach_volume",
                                 "args" : {"instance_id": instance_id,
                                           "volume_id": volume_id}})
        except exception.NotFound:
            # If the instance doesn't exist anymore,
            # then we need to call detach blind
            volume.finish_detach()
        return defer.succeed({'attachTime' : volume['attach_time'],
                              'device' : volume['mountpoint'],
                              'instanceId' : instance_id,
                              'requestId' : context.request_id,
                              'status' : volume['attach_status'],
                              'volumeId' : volume_id})

    def _convert_to_set(self, lst, label):
        if lst == None or lst == []:
            return None
        if not isinstance(lst, list):
            lst = [lst]
        return [{label: x} for x in lst]

    @rbac.allow('all')
    def describe_instances(self, context, **kwargs):
        return defer.succeed(self._format_instances(context))

    def _format_instances(self, context, reservation_id = None):
        reservations = {}
        for instance in self.instdir.all:
            res_id = instance.get('reservation_id', 'Unknown')
            if reservation_id != None and reservation_id != res_id:
                continue
            if not context.user.is_admin():
                if instance['image_id'] == FLAGS.vpn_image_id:
                    continue
                if context.project.id != instance['project_id']:
                    continue
            i = {}
            i['instance_id'] = instance.get('instance_id', None)
            i['image_id'] = instance.get('image_id', None)
            i['instance_state'] = {
                'code': instance.get('state', 0),
                'name': instance.get('state_description', 'pending')
            }
            i['public_dns_name'] = self.network.get_public_ip_for_instance(
                                                        i['instance_id'])
            i['private_dns_name'] = instance.get('private_dns_name', None)
            if not i['public_dns_name']:
                i['public_dns_name'] = i['private_dns_name']
            i['dns_name'] = instance.get('dns_name', None)
            i['key_name'] = instance.get('key_name', None)
            if context.user.is_admin():
                i['key_name'] = '%s (%s, %s)' % (i['key_name'],
                    instance.get('project_id', None), instance.get('node_name',''))
            i['product_codes_set'] = self._convert_to_set(
                instance.get('product_codes', None), 'product_code')
            i['instance_type'] = instance.get('instance_type', None)
            i['launch_time'] = instance.get('launch_time', None)
            i['ami_launch_index'] = instance.get('ami_launch_index',
                                                 None)
            if not reservations.has_key(res_id):
                r = {}
                r['reservation_id'] = res_id
                r['owner_id'] = instance.get('project_id', None)
                r['group_set'] = self._convert_to_set(
                    instance.get('groups', None), 'group_id')
                r['instances_set'] = []
                reservations[res_id] = r
            reservations[res_id]['instances_set'].append(i)

        instance_response = {'reservationSet' : list(reservations.values()) }
        return instance_response

    @rbac.allow('all')
    def describe_addresses(self, context, **kwargs):
        return self.format_addresses(context)

    def format_addresses(self, context):
        addresses = []
        # TODO(vish): move authorization checking into network.py
        for address in self.network.host_objs:
            #logging.debug(address_record)
            address_rv = {
                'public_ip': address['address'],
                'instance_id' : address.get('instance_id', 'free')
            }
            if context.user.is_admin():
                address_rv['instance_id'] = "%s (%s, %s)" % (
                    address['instance_id'],
                    address['user_id'],
                    address['project_id'],
                )
            addresses.append(address_rv)
        # logging.debug(addresses)
        return {'addressesSet': addresses}

    @rbac.allow('netadmin')
    def allocate_address(self, context, **kwargs):
        address = self.network.allocate_ip(
                                context.user.id, context.project.id, 'public')
        return defer.succeed({'addressSet': [{'publicIp' : address}]})

    @rbac.allow('netadmin')
    def release_address(self, context, public_ip, **kwargs):
        self.network.deallocate_ip(public_ip)
        return defer.succeed({'releaseResponse': ["Address released."]})

    @rbac.allow('netadmin')
    def associate_address(self, context, instance_id, **kwargs):
        instance = self._get_instance(context, instance_id)
        self.network.associate_address(
                            kwargs['public_ip'],
                            instance['private_dns_name'],
                            instance_id)
        return defer.succeed({'associateResponse': ["Address associated."]})

    @rbac.allow('netadmin')
    def disassociate_address(self, context, public_ip, **kwargs):
        address = self._get_address(context, public_ip)
        self.network.disassociate_address(public_ip)
        # TODO - Strip the IP from the instance
        return defer.succeed({'disassociateResponse': ["Address disassociated."]})

    @rbac.allow('projectmanager', 'sysadmin')
    def run_instances(self, context, **kwargs):
        # make sure user can access the image
        # vpn image is private so it doesn't show up on lists
        if kwargs['image_id'] != FLAGS.vpn_image_id:
            image = self._get_image(context, kwargs['image_id'])
        logging.debug("Going to run instances...")
        reservation_id = utils.generate_uid('r')
        launch_time = time.strftime('%Y-%m-%dT%H:%M:%SZ', time.gmtime())
        key_data = None
        if kwargs.has_key('key_name'):
            key_pair = context.user.get_key_pair(kwargs['key_name'])
            if not key_pair:
                raise exception.ApiError('Key Pair %s not found' %
                                         kwargs['key_name'])
            key_data = key_pair.public_key
        # TODO: Get the real security group of launch in here
        security_group = "default"
        bridge_name = network.BridgedNetwork.get_network_for_project(context.user.id, context.project.id, security_group)['bridge_name']
        for num in range(int(kwargs['max_count'])):
            inst = self.instdir.new()
            # TODO(ja): add ari, aki
            inst['image_id'] = kwargs['image_id']
            inst['user_data'] = kwargs.get('user_data', '')
            inst['instance_type'] = kwargs.get('instance_type', 'm1.small')
            inst['reservation_id'] = reservation_id
            inst['launch_time'] = launch_time
            inst['key_data'] = key_data or ''
            inst['key_name'] = kwargs.get('key_name', '')
            inst['user_id'] = context.user.id
            inst['project_id'] = context.project.id
            inst['mac_address'] = utils.generate_mac()
            inst['ami_launch_index'] = num
            inst['bridge_name'] = bridge_name
            if inst['image_id'] == FLAGS.vpn_image_id:
                address = network.allocate_vpn_ip(
                        inst['user_id'], inst['project_id'], mac=inst['mac_address'])
            else:
                address = network.allocate_ip(
                        inst['user_id'], inst['project_id'], mac=inst['mac_address'])
            inst['private_dns_name'] = str(address)
            # TODO: allocate expresses on the router node
            inst.save()
            rpc.cast(FLAGS.compute_topic,
                 {"method": "run_instance",
                  "args": {"instance_id" : inst.instance_id}})
            logging.debug("Casting to node for %s's instance with IP of %s" %
                      (context.user.name, inst['private_dns_name']))
        # TODO: Make the NetworkComputeNode figure out the network name from ip.
        return defer.succeed(self._format_instances(
                                context, reservation_id))

    @rbac.allow('projectmanager', 'sysadmin')
    def terminate_instances(self, context, instance_id, **kwargs):
        logging.debug("Going to start terminating instances")
        for i in instance_id:
            logging.debug("Going to try and terminate %s" % i)
            try:
                instance = self._get_instance(context, i)
            except exception.NotFound:
                logging.warning("Instance %s was not found during terminate" % i)
                continue
            try:
                self.network.disassociate_address(
                    instance.get('public_dns_name', 'bork'))
            except:
                pass
            if instance.get('private_dns_name', None):
                logging.debug("Deallocating address %s" % instance.get('private_dns_name', None))
                try:
                    self.network.deallocate_ip(instance.get('private_dns_name', None))
                except Exception, _err:
                    pass
            if instance.get('node_name', 'unassigned') != 'unassigned':  #It's also internal default
                rpc.cast('%s.%s' % (FLAGS.compute_topic, instance['node_name']),
                             {"method": "terminate_instance",
                              "args" : {"instance_id": i}})
            else:
                instance.destroy()
        return defer.succeed(True)

    @rbac.allow('projectmanager', 'sysadmin')
    def reboot_instances(self, context, instance_id, **kwargs):
        """instance_id is a list of instance ids"""
        for i in instance_id:
            instance = self._get_instance(context, i)
            rpc.cast('%s.%s' % (FLAGS.compute_topic, instance['node_name']),
                             {"method": "reboot_instance",
                              "args" : {"instance_id": i}})
        return defer.succeed(True)

    @rbac.allow('projectmanager', 'sysadmin')
    def delete_volume(self, context, volume_id, **kwargs):
        # TODO: return error if not authorized
        volume = self._get_volume(context, volume_id)
        storage_node = volume['node_name']
        rpc.cast('%s.%s' % (FLAGS.storage_topic, storage_node),
                            {"method": "delete_volume",
                             "args" : {"volume_id": volume_id}})
        return defer.succeed(True)

    @rbac.allow('all')
    def describe_images(self, context, image_id=None, **kwargs):
        # The objectstore does its own authorization for describe
        imageSet = images.list(context, image_id)
        return defer.succeed({'imagesSet': imageSet})

    @rbac.allow('projectmanager', 'sysadmin')
    def deregister_image(self, context, image_id, **kwargs):
        # FIXME: should the objectstore be doing these authorization checks?
        images.deregister(context, image_id)
        return defer.succeed({'imageId': image_id})

    @rbac.allow('projectmanager', 'sysadmin')
    def register_image(self, context, image_location=None, **kwargs):
        # FIXME: should the objectstore be doing these authorization checks?
        if image_location is None and kwargs.has_key('name'):
            image_location = kwargs['name']
        image_id = images.register(context, image_location)
        logging.debug("Registered %s as %s" % (image_location, image_id))

        return defer.succeed({'imageId': image_id})

    @rbac.allow('all')
    def describe_image_attribute(self, context, image_id, attribute, **kwargs):
        if attribute != 'launchPermission':
            raise exception.ApiError('attribute not supported: %s' % attribute)
        try:
            image = images.list(context, image_id)[0]
        except IndexError:
            raise exception.ApiError('invalid id: %s' % image_id)
        result = { 'image_id': image_id, 'launchPermission': [] }
        if image['isPublic']:
            result['launchPermission'].append({ 'group': 'all' })
<<<<<<< HEAD

=======
>>>>>>> 517412ce
        return defer.succeed(result)

    @rbac.allow('projectmanager', 'sysadmin')
    def modify_image_attribute(self, context, image_id, attribute, operation_type, **kwargs):
        # TODO(devcamcar): Support users and groups other than 'all'.
        if attribute != 'launchPermission':
            raise exception.ApiError('attribute not supported: %s' % attribute)
        if len(kwargs['user_group']) != 1 and kwargs['user_group'][0] != 'all':
            raise exception.ApiError('only group "all" is supported')
        if not operation_type in ['add', 'remove']:
            raise exception.ApiError('operation_type must be add or remove')
        result = images.modify(context, image_id, operation_type)
        return defer.succeed(result)

    def update_state(self, topic, value):
        """ accepts status reports from the queue and consolidates them """
        # TODO(jmc): if an instance has disappeared from
        # the node, call instance_death
        if topic == "instances":
            return defer.succeed(True)
        aggregate_state = getattr(self, topic)
        node_name = value.keys()[0]
        items = value[node_name]

        logging.debug("Updating %s state for %s" % (topic, node_name))

        for item_id in items.keys():
            if (aggregate_state.has_key('pending') and
                aggregate_state['pending'].has_key(item_id)):
                del aggregate_state['pending'][item_id]
        aggregate_state[node_name] = items

        return defer.succeed(True)<|MERGE_RESOLUTION|>--- conflicted
+++ resolved
@@ -632,10 +632,6 @@
         result = { 'image_id': image_id, 'launchPermission': [] }
         if image['isPublic']:
             result['launchPermission'].append({ 'group': 'all' })
-<<<<<<< HEAD
-
-=======
->>>>>>> 517412ce
         return defer.succeed(result)
 
     @rbac.allow('projectmanager', 'sysadmin')
