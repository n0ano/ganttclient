--- conflicted
+++ resolved
@@ -191,13 +191,8 @@
         stubs.stubout_session(self.stubs, stubs.FakeSessionForVMTests)
         stubs.stubout_get_this_vm_uuid(self.stubs)
         stubs.stubout_stream_disk(self.stubs)
-<<<<<<< HEAD
-        stubs.stubout_determine_is_pv_objectstore(self.stubs)
-        self.stubs.Set(VMOps, 'reset_network', reset_network)
-=======
         stubs.stubout_is_vdi_pv(self.stubs)
         self.stubs.Set(vmops.VMOps, 'reset_network', reset_network)
->>>>>>> 81f714da
         stubs.stub_out_vm_methods(self.stubs)
         glance_stubs.stubout_glance_client(self.stubs)
         fake_utils.stub_out_utils_execute(self.stubs)
@@ -424,7 +419,7 @@
         stubs.stubout_fetch_image_glance_disk(self.stubs)
         self.assertRaises(xenapi_fake.Failure,
                           self._test_spawn, 1, 2, 3)
-        # no new VDI should be found
+        # No additional VDI should be found.
         vdi_recs_end = self._list_vdis()
         self._check_vdis(vdi_recs_start, vdi_recs_end)
 
@@ -438,7 +433,7 @@
         stubs.stubout_create_vm(self.stubs)
         self.assertRaises(xenapi_fake.Failure,
                           self._test_spawn, 1, 2, 3)
-        # no new VDI should be found
+        # No additional VDI should be found.
         vdi_recs_end = self._list_vdis()
         self._check_vdis(vdi_recs_start, vdi_recs_end)
 
