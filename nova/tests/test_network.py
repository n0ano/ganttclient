# vim: tabstop=4 shiftwidth=4 softtabstop=4

# Copyright 2011 Rackspace
# All Rights Reserved.
#
# Licensed under the Apache License, Version 2.0 (the "License"); you may
# not use this file except in compliance with the License. You may obtain
# a copy of the License at
#
#      http://www.apache.org/licenses/LICENSE-2.0
#
# Unless required by applicable law or agreed to in writing, software
# distributed under the License is distributed on an "AS IS" BASIS, WITHOUT
# WARRANTIES OR CONDITIONS OF ANY KIND, either express or implied. See the
# License for the specific language governing permissions and limitations
# under the License.

from nova import db
from nova import exception
from nova import log as logging
from nova import test
from nova.network import manager as network_manager


import mox


LOG = logging.getLogger('nova.tests.network')


HOST = "testhost"


class FakeModel(dict):
    """Represent a model from the db"""
    def __init__(self, *args, **kwargs):
        self.update(kwargs)

        def __getattr__(self, name):
            return self[name]


networks = [{'id': 0,
             'label': 'test0',
             'injected': False,
             'multi_host': False,
             'cidr': '192.168.0.0/24',
             'cidr_v6': '2001:db8::/64',
             'gateway_v6': '2001:db8::1',
             'netmask_v6': '64',
             'netmask': '255.255.255.0',
             'bridge': 'fa0',
             'bridge_interface': 'fake_fa0',
             'gateway': '192.168.0.1',
             'broadcast': '192.168.0.255',
             'dns1': '192.168.0.1',
             'dns2': '192.168.0.2',
             'vlan': None,
             'host': None,
             'project_id': 'fake_project',
             'vpn_public_address': '192.168.0.2'},
            {'id': 1,
             'label': 'test1',
             'injected': False,
             'multi_host': False,
             'cidr': '192.168.1.0/24',
             'cidr_v6': '2001:db9::/64',
             'gateway_v6': '2001:db9::1',
             'netmask_v6': '64',
             'netmask': '255.255.255.0',
             'bridge': 'fa1',
             'bridge_interface': 'fake_fa1',
             'gateway': '192.168.1.1',
             'broadcast': '192.168.1.255',
             'dns1': '192.168.0.1',
             'dns2': '192.168.0.2',
             'vlan': None,
             'host': None,
             'project_id': 'fake_project',
             'vpn_public_address': '192.168.1.2'}]


fixed_ips = [{'id': 0,
              'network_id': 0,
              'address': '192.168.0.100',
              'instance_id': 0,
              'allocated': False,
              'virtual_interface_id': 0,
              'floating_ips': []},
             {'id': 0,
              'network_id': 1,
              'address': '192.168.1.100',
              'instance_id': 0,
              'allocated': False,
              'virtual_interface_id': 0,
              'floating_ips': []}]


flavor = {'id': 0,
          'rxtx_cap': 3}


floating_ip_fields = {'id': 0,
                      'address': '192.168.10.100',
                      'fixed_ip_id': 0,
                      'project_id': None,
                      'auto_assigned': False}

vifs = [{'id': 0,
         'address': 'DE:AD:BE:EF:00:00',
         'network_id': 0,
         'network': FakeModel(**networks[0]),
         'instance_id': 0},
        {'id': 1,
         'address': 'DE:AD:BE:EF:00:01',
         'network_id': 1,
         'network': FakeModel(**networks[1]),
         'instance_id': 0}]


class FlatNetworkTestCase(test.TestCase):
    def setUp(self):
        super(FlatNetworkTestCase, self).setUp()
        self.network = network_manager.FlatManager(host=HOST)
        self.network.db = db

    def test_get_instance_nw_info(self):
        self.mox.StubOutWithMock(db, 'fixed_ip_get_by_instance')
        self.mox.StubOutWithMock(db, 'virtual_interface_get_by_instance')
        self.mox.StubOutWithMock(db, 'instance_type_get')

        db.fixed_ip_get_by_instance(mox.IgnoreArg(),
                                    mox.IgnoreArg()).AndReturn(fixed_ips)
        db.virtual_interface_get_by_instance(mox.IgnoreArg(),
                                             mox.IgnoreArg()).AndReturn(vifs)
        db.instance_type_get(mox.IgnoreArg(),
                                   mox.IgnoreArg()).AndReturn(flavor)
        self.mox.ReplayAll()

        nw_info = self.network.get_instance_nw_info(None, 0, 0, None)

        self.assertTrue(nw_info)

        for i, nw in enumerate(nw_info):
            i8 = i + 8
            check = {'bridge': 'fa%s' % i,
                     'cidr': '192.168.%s.0/24' % i,
                     'cidr_v6': '2001:db%s::/64' % i8,
                     'id': i,
                     'multi_host': False,
                     'injected': 'DONTCARE',
                     'bridge_interface': 'fake_fa%s' % i,
                     'vlan': None}

            self.assertDictMatch(nw[0], check)

            check = {'broadcast': '192.168.%s.255' % i,
                     'dhcp_server': '192.168.%s.1' % i,
                     'dns': 'DONTCARE',
                     'gateway': '192.168.%s.1' % i,
                     'gateway6': '2001:db%s::1' % i8,
                     'ip6s': 'DONTCARE',
                     'ips': 'DONTCARE',
                     'label': 'test%s' % i,
                     'mac': 'DE:AD:BE:EF:00:0%s' % i,
                     'rxtx_cap': 'DONTCARE',
                     'should_create_vlan': False,
                     'should_create_bridge': False}
            self.assertDictMatch(nw[1], check)

            check = [{'enabled': 'DONTCARE',
                      'ip': '2001:db%s::dcad:beff:feef:%s' % (i8, i),
                      'netmask': '64'}]
            self.assertDictListMatch(nw[1]['ip6s'], check)

            check = [{'enabled': '1',
                      'ip': '192.168.%s.100' % i,
                      'netmask': '255.255.255.0'}]
            self.assertDictListMatch(nw[1]['ips'], check)

    def test_validate_networks(self):
        self.mox.StubOutWithMock(db, 'network_get_networks_by_ids')
        self.mox.StubOutWithMock(db, "fixed_ip_validate_by_network_address")

        requested_networks = [(1, "192.168.0.100")]
        db.network_get_networks_by_ids(mox.IgnoreArg(),
                                    mox.IgnoreArg()).AndReturn(networks)
        db.fixed_ip_validate_by_network_address(mox.IgnoreArg(),
                                    mox.IgnoreArg(),
                                    mox.IgnoreArg()).AndReturn(fixed_ips[0])

        self.mox.ReplayAll()
        self.network.validate_networks(None, requested_networks)

    def test_validate_networks_none_requested_networks(self):
        self.network.validate_networks(None, None)

    def test_validate_networks_empty_requested_networks(self):
        requested_networks = []
        self.mox.ReplayAll()

        self.network.validate_networks(None, requested_networks)

    def test_validate_networks_invalid_fixed_ip(self):
        self.mox.StubOutWithMock(db, 'network_get_networks_by_ids')
        requested_networks = [(1, "192.168.0.100.1")]
        db.network_get_networks_by_ids(mox.IgnoreArg(),
                                    mox.IgnoreArg()).AndReturn(networks)
        self.mox.ReplayAll()

        self.assertRaises(exception.FixedIpInvalid,
                          self.network.validate_networks, None,
                          requested_networks)

    def test_validate_networks_empty_fixed_ip(self):
        self.mox.StubOutWithMock(db, 'network_get_networks_by_ids')

        requested_networks = [(1, "")]
        db.network_get_networks_by_ids(mox.IgnoreArg(),
                                    mox.IgnoreArg()).AndReturn(networks)
        self.mox.ReplayAll()

        self.assertRaises(exception.FixedIpInvalid,
                          self.network.validate_networks,
                          None, requested_networks)

    def test_validate_networks_none_fixed_ip(self):
        self.mox.StubOutWithMock(db, 'network_get_networks_by_ids')

        requested_networks = [(1, None)]
        db.network_get_networks_by_ids(mox.IgnoreArg(),
                                    mox.IgnoreArg()).AndReturn(networks)
        self.mox.ReplayAll()

        self.network.validate_networks(None, requested_networks)


class VlanNetworkTestCase(test.TestCase):
    def setUp(self):
        super(VlanNetworkTestCase, self).setUp()
        self.network = network_manager.VlanManager(host=HOST)
        self.network.db = db

    def test_vpn_allocate_fixed_ip(self):
        self.mox.StubOutWithMock(db, 'fixed_ip_associate')
        self.mox.StubOutWithMock(db, 'fixed_ip_update')
        self.mox.StubOutWithMock(db,
                              'virtual_interface_get_by_instance_and_network')

        db.fixed_ip_associate(mox.IgnoreArg(),
                              mox.IgnoreArg(),
                              mox.IgnoreArg()).AndReturn('192.168.0.1')
        db.fixed_ip_update(mox.IgnoreArg(),
                           mox.IgnoreArg(),
                           mox.IgnoreArg())
        db.virtual_interface_get_by_instance_and_network(mox.IgnoreArg(),
                mox.IgnoreArg(), mox.IgnoreArg()).AndReturn({'id': 0})
        self.mox.ReplayAll()

        network = dict(networks[0])
        network['vpn_private_address'] = '192.168.0.2'
        self.network.allocate_fixed_ip(None, 0, network, vpn=True)

    def test_allocate_fixed_ip(self):
        self.mox.StubOutWithMock(db, 'fixed_ip_associate_by_address')
        self.mox.StubOutWithMock(db, 'fixed_ip_update')
        self.mox.StubOutWithMock(db,
                              'virtual_interface_get_by_instance_and_network')
        self.mox.StubOutWithMock(db, 'instance_get')

<<<<<<< HEAD
        db.fixed_ip_associate_by_address(mox.IgnoreArg(),
                                   mox.IgnoreArg(),
=======
        db.instance_get(mox.IgnoreArg(),
                        mox.IgnoreArg()).AndReturn({'security_groups':
                                                             [{'id': 0}]})
        db.fixed_ip_associate_pool(mox.IgnoreArg(),
>>>>>>> ad45d28d
                                   mox.IgnoreArg(),
                                   mox.IgnoreArg()).AndReturn('192.168.0.1')
        db.fixed_ip_update(mox.IgnoreArg(),
                           mox.IgnoreArg(),
                           mox.IgnoreArg())
        db.virtual_interface_get_by_instance_and_network(mox.IgnoreArg(),
                mox.IgnoreArg(), mox.IgnoreArg()).AndReturn({'id': 0})
        self.mox.ReplayAll()

        network = dict(networks[0])
        network['vpn_private_address'] = '192.168.0.2'
        self.network.allocate_fixed_ip(None, 0, network)

    def test_create_networks_too_big(self):
        self.assertRaises(ValueError, self.network.create_networks, None,
                          num_networks=4094, vlan_start=1)

    def test_create_networks_too_many(self):
        self.assertRaises(ValueError, self.network.create_networks, None,
                          num_networks=100, vlan_start=1,
                          cidr='192.168.0.1/24', network_size=100)

    def test_validate_networks(self):
        self.mox.StubOutWithMock(db, 'project_get_networks_by_ids')
        self.mox.StubOutWithMock(db, "fixed_ip_validate_by_network_address")

        requested_networks = [(1, "192.168.0.100")]
        db.project_get_networks_by_ids(mox.IgnoreArg(),
                                    mox.IgnoreArg()).AndReturn(networks)
        db.fixed_ip_validate_by_network_address(mox.IgnoreArg(),
                                    mox.IgnoreArg(),
                                    mox.IgnoreArg()).AndReturn(fixed_ips[0])
        self.mox.ReplayAll()

        self.network.validate_networks(None, requested_networks)

    def test_validate_networks_none_requested_networks(self):
        self.network.validate_networks(None, None)

    def test_validate_networks_empty_requested_networks(self):
        requested_networks = []
        self.network.validate_networks(None, requested_networks)

    def test_validate_networks_invalid_fixed_ip(self):
        self.mox.StubOutWithMock(db, 'project_get_networks_by_ids')

        requested_networks = [(1, "192.168.0.100.1")]
        db.project_get_networks_by_ids(mox.IgnoreArg(),
                                    mox.IgnoreArg()).AndReturn(networks)
        self.mox.ReplayAll()

        self.assertRaises(exception.FixedIpInvalid,
                          self.network.validate_networks,
                          None, requested_networks)

    def test_validate_networks_empty_fixed_ip(self):
        self.mox.StubOutWithMock(db, 'project_get_networks_by_ids')

        requested_networks = [(1, "")]
        db.project_get_networks_by_ids(mox.IgnoreArg(),
                                    mox.IgnoreArg()).AndReturn(networks)
        self.mox.ReplayAll()

        self.assertRaises(exception.FixedIpInvalid,
                          self.network.validate_networks,
                          None, requested_networks)

    def test_validate_networks_none_fixed_ip(self):
        self.mox.StubOutWithMock(db, 'project_get_networks_by_ids')

        requested_networks = [(1, None)]
        db.project_get_networks_by_ids(mox.IgnoreArg(),
                                    mox.IgnoreArg()).AndReturn(networks)
        self.mox.ReplayAll()

        self.network.validate_networks(None, requested_networks)


class CommonNetworkTestCase(test.TestCase):

    class FakeNetworkManager(network_manager.NetworkManager):
        """This NetworkManager doesn't call the base class so we can bypass all
        inherited service cruft and just perform unit tests.
        """

        class FakeDB:
            def fixed_ip_get_by_instance(self, context, instance_id):
                return [dict(address='10.0.0.0'),  dict(address='10.0.0.1'),
                        dict(address='10.0.0.2')]

            def network_get_by_cidr(self, context, cidr):
                raise exception.NetworkNotFoundForCidr()

            def network_create_safe(self, context, net):
                fakenet = {}
                fakenet['id'] = 999
                return fakenet

            def network_get_all(self, context):
                raise exception.NoNetworksFound()

        def __init__(self):
            self.db = self.FakeDB()
            self.deallocate_called = None

        def deallocate_fixed_ip(self, context, address):
            self.deallocate_called = address

    def fake_create_fixed_ips(self, context, network_id):
        return None

    def test_remove_fixed_ip_from_instance(self):
        manager = self.FakeNetworkManager()
        manager.remove_fixed_ip_from_instance(None, 99, '10.0.0.1')

        self.assertEquals(manager.deallocate_called, '10.0.0.1')

    def test_remove_fixed_ip_from_instance_bad_input(self):
        manager = self.FakeNetworkManager()
        self.assertRaises(exception.FixedIpNotFoundForSpecificInstance,
                          manager.remove_fixed_ip_from_instance,
                          None, 99, 'bad input')

    def test_validate_cidrs(self):
        manager = self.FakeNetworkManager()
        nets = manager._validate_cidrs(None, '192.168.0.0/24', 1, 256)
        self.assertEqual(1, len(nets))
        cidrs = [str(net) for net in nets]
        self.assertTrue('192.168.0.0/24' in cidrs)

    def test_validate_cidrs_split_exact_in_half(self):
        manager = self.FakeNetworkManager()
        nets = manager._validate_cidrs(None, '192.168.0.0/24', 2, 128)
        self.assertEqual(2, len(nets))
        cidrs = [str(net) for net in nets]
        self.assertTrue('192.168.0.0/25' in cidrs)
        self.assertTrue('192.168.0.128/25' in cidrs)

    def test_validate_cidrs_split_cidr_in_use_middle_of_range(self):
        manager = self.FakeNetworkManager()
        self.mox.StubOutWithMock(manager.db, 'network_get_all')
        ctxt = mox.IgnoreArg()
        manager.db.network_get_all(ctxt).AndReturn([{'id': 1,
                                     'cidr': '192.168.2.0/24'}])
        self.mox.ReplayAll()
        nets = manager._validate_cidrs(None, '192.168.0.0/16', 4, 256)
        self.assertEqual(4, len(nets))
        cidrs = [str(net) for net in nets]
        exp_cidrs = ['192.168.0.0/24', '192.168.1.0/24', '192.168.3.0/24',
                     '192.168.4.0/24']
        for exp_cidr in exp_cidrs:
            self.assertTrue(exp_cidr in cidrs)
        self.assertFalse('192.168.2.0/24' in cidrs)

    def test_validate_cidrs_smaller_subnet_in_use(self):
        manager = self.FakeNetworkManager()
        self.mox.StubOutWithMock(manager.db, 'network_get_all')
        ctxt = mox.IgnoreArg()
        manager.db.network_get_all(ctxt).AndReturn([{'id': 1,
                                     'cidr': '192.168.2.9/25'}])
        self.mox.ReplayAll()
        # ValueError: requested cidr (192.168.2.0/24) conflicts with
        #             existing smaller cidr
        args = [None, '192.168.2.0/24', 1, 256]
        self.assertRaises(ValueError, manager._validate_cidrs, *args)

    def test_validate_cidrs_split_smaller_cidr_in_use(self):
        manager = self.FakeNetworkManager()
        self.mox.StubOutWithMock(manager.db, 'network_get_all')
        ctxt = mox.IgnoreArg()
        manager.db.network_get_all(ctxt).AndReturn([{'id': 1,
                                     'cidr': '192.168.2.0/25'}])
        self.mox.ReplayAll()
        nets = manager._validate_cidrs(None, '192.168.0.0/16', 4, 256)
        self.assertEqual(4, len(nets))
        cidrs = [str(net) for net in nets]
        exp_cidrs = ['192.168.0.0/24', '192.168.1.0/24', '192.168.3.0/24',
                     '192.168.4.0/24']
        for exp_cidr in exp_cidrs:
            self.assertTrue(exp_cidr in cidrs)
        self.assertFalse('192.168.2.0/24' in cidrs)

    def test_validate_cidrs_split_smaller_cidr_in_use2(self):
        manager = self.FakeNetworkManager()
        self.mox.StubOutWithMock(manager.db, 'network_get_all')
        ctxt = mox.IgnoreArg()
        manager.db.network_get_all(ctxt).AndReturn([{'id': 1,
                                     'cidr': '192.168.2.9/29'}])
        self.mox.ReplayAll()
        nets = manager._validate_cidrs(None, '192.168.2.0/24', 3, 32)
        self.assertEqual(3, len(nets))
        cidrs = [str(net) for net in nets]
        exp_cidrs = ['192.168.2.32/27', '192.168.2.64/27', '192.168.2.96/27']
        for exp_cidr in exp_cidrs:
            self.assertTrue(exp_cidr in cidrs)
        self.assertFalse('192.168.2.0/27' in cidrs)

    def test_validate_cidrs_split_all_in_use(self):
        manager = self.FakeNetworkManager()
        self.mox.StubOutWithMock(manager.db, 'network_get_all')
        ctxt = mox.IgnoreArg()
        in_use = [{'id': 1, 'cidr': '192.168.2.9/29'},
                  {'id': 2, 'cidr': '192.168.2.64/26'},
                  {'id': 3, 'cidr': '192.168.2.128/26'}]
        manager.db.network_get_all(ctxt).AndReturn(in_use)
        self.mox.ReplayAll()
        args = [None, '192.168.2.0/24', 3, 64]
        # ValueError: Not enough subnets avail to satisfy requested num_
        #             networks - some subnets in requested range already
        #             in use
        self.assertRaises(ValueError, manager._validate_cidrs, *args)

    def test_validate_cidrs_one_in_use(self):
        manager = self.FakeNetworkManager()
        args = [None, '192.168.0.0/24', 2, 256]
        # ValueError: network_size * num_networks exceeds cidr size
        self.assertRaises(ValueError, manager._validate_cidrs, *args)

    def test_validate_cidrs_already_used(self):
        manager = self.FakeNetworkManager()
        self.mox.StubOutWithMock(manager.db, 'network_get_all')
        ctxt = mox.IgnoreArg()
        manager.db.network_get_all(ctxt).AndReturn([{'id': 1,
                                     'cidr': '192.168.0.0/24'}])
        self.mox.ReplayAll()
        # ValueError: cidr already in use
        args = [None, '192.168.0.0/24', 1, 256]
        self.assertRaises(ValueError, manager._validate_cidrs, *args)

    def test_validate_cidrs_too_many(self):
        manager = self.FakeNetworkManager()
        args = [None, '192.168.0.0/24', 200, 256]
        # ValueError: Not enough subnets avail to satisfy requested
        #             num_networks
        self.assertRaises(ValueError, manager._validate_cidrs, *args)

    def test_validate_cidrs_split_partial(self):
        manager = self.FakeNetworkManager()
        nets = manager._validate_cidrs(None, '192.168.0.0/16', 2, 256)
        returned_cidrs = [str(net) for net in nets]
        self.assertTrue('192.168.0.0/24' in returned_cidrs)
        self.assertTrue('192.168.1.0/24' in returned_cidrs)

    def test_validate_cidrs_conflict_existing_supernet(self):
        manager = self.FakeNetworkManager()
        self.mox.StubOutWithMock(manager.db, 'network_get_all')
        ctxt = mox.IgnoreArg()
        fakecidr = [{'id': 1, 'cidr': '192.168.0.0/8'}]
        manager.db.network_get_all(ctxt).AndReturn(fakecidr)
        self.mox.ReplayAll()
        args = [None, '192.168.0.0/24', 1, 256]
        # ValueError: requested cidr (192.168.0.0/24) conflicts
        #             with existing supernet
        self.assertRaises(ValueError, manager._validate_cidrs, *args)

    def test_create_networks(self):
        cidr = '192.168.0.0/24'
        manager = self.FakeNetworkManager()
        self.stubs.Set(manager, '_create_fixed_ips',
                                self.fake_create_fixed_ips)
        args = [None, 'foo', cidr, None, 1, 256, 'fd00::/48', None, None,
                None]
        result = manager.create_networks(*args)
        self.assertEqual(manager.create_networks(*args), None)

    def test_create_networks_cidr_already_used(self):
        manager = self.FakeNetworkManager()
        self.mox.StubOutWithMock(manager.db, 'network_get_all')
        ctxt = mox.IgnoreArg()
        fakecidr = [{'id': 1, 'cidr': '192.168.0.0/24'}]
        manager.db.network_get_all(ctxt).AndReturn(fakecidr)
        self.mox.ReplayAll()
        args = [None, 'foo', '192.168.0.0/24', None, 1, 256,
                 'fd00::/48', None, None, None]
        self.assertRaises(ValueError, manager.create_networks, *args)

    def test_create_networks_many(self):
        cidr = '192.168.0.0/16'
        manager = self.FakeNetworkManager()
        self.stubs.Set(manager, '_create_fixed_ips',
                                self.fake_create_fixed_ips)
        args = [None, 'foo', cidr, None, 10, 256, 'fd00::/48', None, None,
                None]
        self.assertEqual(manager.create_networks(*args), None)<|MERGE_RESOLUTION|>--- conflicted
+++ resolved
@@ -268,15 +268,10 @@
                               'virtual_interface_get_by_instance_and_network')
         self.mox.StubOutWithMock(db, 'instance_get')
 
-<<<<<<< HEAD
-        db.fixed_ip_associate_by_address(mox.IgnoreArg(),
-                                   mox.IgnoreArg(),
-=======
         db.instance_get(mox.IgnoreArg(),
                         mox.IgnoreArg()).AndReturn({'security_groups':
                                                              [{'id': 0}]})
         db.fixed_ip_associate_pool(mox.IgnoreArg(),
->>>>>>> ad45d28d
                                    mox.IgnoreArg(),
                                    mox.IgnoreArg()).AndReturn('192.168.0.1')
         db.fixed_ip_update(mox.IgnoreArg(),
