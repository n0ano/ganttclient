# vim: tabstop=4 shiftwidth=4 softtabstop=4

# Copyright 2011 Rackspace
# All Rights Reserved.
#
# Licensed under the Apache License, Version 2.0 (the "License"); you may
# not use this file except in compliance with the License. You may obtain
# a copy of the License at
#
#      http://www.apache.org/licenses/LICENSE-2.0
#
# Unless required by applicable law or agreed to in writing, software
# distributed under the License is distributed on an "AS IS" BASIS, WITHOUT
# WARRANTIES OR CONDITIONS OF ANY KIND, either express or implied. See the
# License for the specific language governing permissions and limitations
# under the License.

from nova import db
from nova import exception
from nova import flags
from nova import log as logging
from nova import test
from nova.network import manager as network_manager


import mox


FLAGS = flags.FLAGS
LOG = logging.getLogger('nova.tests.network')


HOST = "testhost"


class FakeModel(dict):
    """Represent a model from the db"""
    def __init__(self, *args, **kwargs):
        self.update(kwargs)

        def __getattr__(self, name):
            return self[name]


networks = [{'id': 0,
             'label': 'test0',
             'injected': False,
             'cidr': '192.168.0.0/24',
             'cidr_v6': '2001:db8::/64',
             'gateway_v6': '2001:db8::1',
             'netmask_v6': '64',
             'netmask': '255.255.255.0',
             'bridge': 'fa0',
             'bridge_interface': 'fake_fa0',
             'gateway': '192.168.0.1',
             'broadcast': '192.168.0.255',
             'dns': '192.168.0.1',
             'vlan': None,
             'host': None,
             'project_id': 'fake_project',
             'vpn_public_address': '192.168.0.2'},
            {'id': 1,
             'label': 'test1',
             'injected': False,
             'cidr': '192.168.1.0/24',
             'cidr_v6': '2001:db9::/64',
             'gateway_v6': '2001:db9::1',
             'netmask_v6': '64',
             'netmask': '255.255.255.0',
             'bridge': 'fa1',
             'bridge_interface': 'fake_fa1',
             'gateway': '192.168.1.1',
             'broadcast': '192.168.1.255',
             'dns': '192.168.0.1',
             'vlan': None,
             'host': None,
             'project_id': 'fake_project',
             'vpn_public_address': '192.168.1.2'}]


fixed_ips = [{'id': 0,
              'network_id': 0,
              'address': '192.168.0.100',
              'instance_id': 0,
              'allocated': False,
              'virtual_interface_id': 0,
              'floating_ips': []},
             {'id': 0,
              'network_id': 1,
              'address': '192.168.1.100',
              'instance_id': 0,
              'allocated': False,
              'virtual_interface_id': 0,
              'floating_ips': []}]


flavor = {'id': 0,
          'rxtx_cap': 3}


floating_ip_fields = {'id': 0,
                      'address': '192.168.10.100',
                      'fixed_ip_id': 0,
                      'project_id': None,
                      'auto_assigned': False}

vifs = [{'id': 0,
         'address': 'DE:AD:BE:EF:00:00',
         'network_id': 0,
         'network': FakeModel(**networks[0]),
         'instance_id': 0},
        {'id': 1,
         'address': 'DE:AD:BE:EF:00:01',
         'network_id': 1,
         'network': FakeModel(**networks[1]),
         'instance_id': 0}]


class FlatNetworkTestCase(test.TestCase):
    def setUp(self):
        super(FlatNetworkTestCase, self).setUp()
        self.network = network_manager.FlatManager(host=HOST)
        self.network.db = db

    def test_set_network_hosts(self):
        self.mox.StubOutWithMock(db, 'network_get_all')
        self.mox.StubOutWithMock(db, 'network_set_host')
        self.mox.StubOutWithMock(db, 'network_update')

        db.network_get_all(mox.IgnoreArg()).AndReturn([networks[0]])
        db.network_set_host(mox.IgnoreArg(),
                            networks[0]['id'],
                            mox.IgnoreArg()).AndReturn(HOST)
        db.network_update(mox.IgnoreArg(), mox.IgnoreArg(), mox.IgnoreArg())
        self.mox.ReplayAll()

        self.network.set_network_hosts(None)

    def test_get_instance_nw_info(self):
        self.mox.StubOutWithMock(db, 'fixed_ip_get_by_instance')
        self.mox.StubOutWithMock(db, 'virtual_interface_get_by_instance')
        self.mox.StubOutWithMock(db, 'instance_type_get_by_id')

        db.fixed_ip_get_by_instance(mox.IgnoreArg(),
                                    mox.IgnoreArg()).AndReturn(fixed_ips)
        db.virtual_interface_get_by_instance(mox.IgnoreArg(),
                                             mox.IgnoreArg()).AndReturn(vifs)
        db.instance_type_get_by_id(mox.IgnoreArg(),
                                   mox.IgnoreArg()).AndReturn(flavor)
        self.mox.ReplayAll()

        nw_info = self.network.get_instance_nw_info(None, 0, 0)

        self.assertTrue(nw_info)

        for i, nw in enumerate(nw_info):
            i8 = i + 8
            check = {'bridge': 'fa%s' % i,
                     'cidr': '192.168.%s.0/24' % i,
                     'cidr_v6': '2001:db%s::/64' % i8,
                     'id': i,
                     'injected': 'DONTCARE'}

            self.assertDictMatch(nw[0], check)

            check = {'broadcast': '192.168.%s.255' % i,
                     'dns': 'DONTCARE',
                     'gateway': '192.168.%s.1' % i,
                     'gateway6': '2001:db%s::1' % i8,
                     'ip6s': 'DONTCARE',
                     'ips': 'DONTCARE',
                     'label': 'test%s' % i,
                     'mac': 'DE:AD:BE:EF:00:0%s' % i,
                     'rxtx_cap': 'DONTCARE'}
            self.assertDictMatch(nw[1], check)

            check = [{'enabled': 'DONTCARE',
                      'ip': '2001:db%s::dcad:beff:feef:%s' % (i8, i),
                      'netmask': '64'}]
            self.assertDictListMatch(nw[1]['ip6s'], check)

            check = [{'enabled': '1',
                      'ip': '192.168.%s.100' % i,
                      'netmask': '255.255.255.0'}]
            self.assertDictListMatch(nw[1]['ips'], check)

    def test_validate_networks(self):
        self.mox.StubOutWithMock(db, 'network_get_requested_networks')
        self.mox.StubOutWithMock(db, "fixed_ip_validate_by_network_address")

        requested_networks = [(1, "192.168.0.100")]
        db.network_get_requested_networks(mox.IgnoreArg(),
                                    mox.IgnoreArg()).AndReturn(networks)
        db.fixed_ip_validate_by_network_address(mox.IgnoreArg(),
                                    mox.IgnoreArg(),
                                    mox.IgnoreArg()).AndReturn(fixed_ips[0])

        self.mox.ReplayAll()
        self.network.validate_networks(None, requested_networks)

    def test_validate_networks_none_requested_networks(self):
        self.network.validate_networks(None, None)

    def test_validate_networks_empty_requested_networks(self):
        requested_networks = []
        self.mox.StubOutWithMock(db, 'network_get_requested_networks')
        db.network_get_requested_networks(mox.IgnoreArg(),
                                    mox.IgnoreArg()).AndReturn(networks)
        self.mox.ReplayAll()

        self.network.validate_networks(None, requested_networks)

    def test_validate_networks_invalid_fixed_ip(self):
        self.mox.StubOutWithMock(db, 'network_get_requested_networks')
        requested_networks = [(1, "192.168.0.100.1")]
        db.network_get_requested_networks(mox.IgnoreArg(),
                                    mox.IgnoreArg()).AndReturn(networks)
        self.mox.ReplayAll()

        self.assertRaises(exception.FixedIpInvalid,
                          self.network.validate_networks, None,
                          requested_networks)

    def test_validate_networks_empty_fixed_ip(self):
        self.mox.StubOutWithMock(db, 'network_get_requested_networks')

        requested_networks = [(1, "")]
        db.network_get_requested_networks(mox.IgnoreArg(),
                                    mox.IgnoreArg()).AndReturn(networks)
        self.mox.ReplayAll()

        self.assertRaises(exception.FixedIpInvalid,
                          self.network.validate_networks,
                          None, requested_networks)

    def test_validate_networks_none_fixed_ip(self):
        self.mox.StubOutWithMock(db, 'network_get_requested_networks')

        requested_networks = [(1, None)]
        db.network_get_requested_networks(mox.IgnoreArg(),
                                    mox.IgnoreArg()).AndReturn(networks)
        self.mox.ReplayAll()

        self.network.validate_networks(None, requested_networks)


class VlanNetworkTestCase(test.TestCase):
    def setUp(self):
        super(VlanNetworkTestCase, self).setUp()
        self.network = network_manager.VlanManager(host=HOST)
        self.network.db = db

    def test_vpn_allocate_fixed_ip(self):
        self.mox.StubOutWithMock(db, 'fixed_ip_associate')
        self.mox.StubOutWithMock(db, 'fixed_ip_update')
        self.mox.StubOutWithMock(db,
                              'virtual_interface_get_by_instance_and_network')

        db.fixed_ip_associate(mox.IgnoreArg(),
                              mox.IgnoreArg(),
                              mox.IgnoreArg()).AndReturn('192.168.0.1')
        db.fixed_ip_update(mox.IgnoreArg(),
                           mox.IgnoreArg(),
                           mox.IgnoreArg())
        db.virtual_interface_get_by_instance_and_network(mox.IgnoreArg(),
                mox.IgnoreArg(), mox.IgnoreArg()).AndReturn({'id': 0})
        self.mox.ReplayAll()

        network = dict(networks[0])
        network['vpn_private_address'] = '192.168.0.2'
        self.network.allocate_fixed_ip(None, 0, network, vpn=True)

    def test_allocate_fixed_ip(self):
        self.mox.StubOutWithMock(db, 'fixed_ip_associate_by_address')
        self.mox.StubOutWithMock(db, 'fixed_ip_update')
        self.mox.StubOutWithMock(db,
                              'virtual_interface_get_by_instance_and_network')

        db.fixed_ip_associate_by_address(mox.IgnoreArg(),
                                   mox.IgnoreArg(),
                                   mox.IgnoreArg(),
                                   mox.IgnoreArg()).AndReturn('192.168.0.1')
        db.fixed_ip_update(mox.IgnoreArg(),
                           mox.IgnoreArg(),
                           mox.IgnoreArg())
        db.virtual_interface_get_by_instance_and_network(mox.IgnoreArg(),
                mox.IgnoreArg(), mox.IgnoreArg()).AndReturn({'id': 0})
        self.mox.ReplayAll()

        network = dict(networks[0])
        network['vpn_private_address'] = '192.168.0.2'
        self.network.allocate_fixed_ip(None, 0, network)

    def test_create_networks_too_big(self):
        self.assertRaises(ValueError, self.network.create_networks, None,
                          num_networks=4094, vlan_start=1)

    def test_create_networks_too_many(self):
        self.assertRaises(ValueError, self.network.create_networks, None,
                          num_networks=100, vlan_start=1,
                          cidr='192.168.0.1/24', network_size=100)

<<<<<<< HEAD
    def test_validate_networks(self):
        self.mox.StubOutWithMock(db, 'project_get_requested_networks')
        self.mox.StubOutWithMock(db, "fixed_ip_validate_by_network_address")

        requested_networks = [(1, "192.168.0.100")]
        db.project_get_requested_networks(mox.IgnoreArg(),
                                    mox.IgnoreArg()).AndReturn(networks)
        db.fixed_ip_validate_by_network_address(mox.IgnoreArg(),
                                    mox.IgnoreArg(),
                                    mox.IgnoreArg()).AndReturn(fixed_ips[0])
        self.mox.ReplayAll()

        self.network.validate_networks(None, requested_networks)

    def test_validate_networks_none_requested_networks(self):
        self.network.validate_networks(None, None)

    def test_validate_networks_empty_requested_networks(self):
        requested_networks = []
        self.mox.StubOutWithMock(db, 'project_get_requested_networks')
        db.project_get_requested_networks(mox.IgnoreArg(),
                                    mox.IgnoreArg()).AndReturn(networks)
        self.mox.ReplayAll()

        self.network.validate_networks(None, requested_networks)

    def test_validate_networks_invalid_fixed_ip(self):
        self.mox.StubOutWithMock(db, 'project_get_requested_networks')

        requested_networks = [(1, "192.168.0.100.1")]
        db.project_get_requested_networks(mox.IgnoreArg(),
                                    mox.IgnoreArg()).AndReturn(networks)
        self.mox.ReplayAll()

        self.assertRaises(exception.FixedIpInvalid,
                          self.network.validate_networks,
                          None, requested_networks)

    def test_validate_networks_empty_fixed_ip(self):
        self.mox.StubOutWithMock(db, 'project_get_requested_networks')

        requested_networks = [(1, "")]
        db.project_get_requested_networks(mox.IgnoreArg(),
                                    mox.IgnoreArg()).AndReturn(networks)
        self.mox.ReplayAll()

        self.assertRaises(exception.FixedIpInvalid,
                          self.network.validate_networks,
                          None, requested_networks)

    def test_validate_networks_none_fixed_ip(self):
        self.mox.StubOutWithMock(db, 'project_get_requested_networks')

        requested_networks = [(1, None)]
        db.project_get_requested_networks(mox.IgnoreArg(),
                                    mox.IgnoreArg()).AndReturn(networks)
        self.mox.ReplayAll()

        self.network.validate_networks(None, requested_networks)
=======

class CommonNetworkTestCase(test.TestCase):

    class FakeNetworkManager(network_manager.NetworkManager):
        """This NetworkManager doesn't call the base class so we can bypass all
        inherited service cruft and just perform unit tests.
        """

        class FakeDB:
            def fixed_ip_get_by_instance(self, context, instance_id):
                return [dict(address='10.0.0.0'),  dict(address='10.0.0.1'),
                        dict(address='10.0.0.2')]

        def __init__(self):
            self.db = self.FakeDB()
            self.deallocate_called = None

        def deallocate_fixed_ip(self, context, address):
            self.deallocate_called = address

    def test_remove_fixed_ip_from_instance(self):
        manager = self.FakeNetworkManager()
        manager.remove_fixed_ip_from_instance(None, 99, '10.0.0.1')

        self.assertEquals(manager.deallocate_called, '10.0.0.1')

    def test_remove_fixed_ip_from_instance_bad_input(self):
        manager = self.FakeNetworkManager()
        self.assertRaises(exception.FixedIpNotFoundForSpecificInstance,
                          manager.remove_fixed_ip_from_instance,
                          None, 99, 'bad input')
>>>>>>> 6116fc51
<|MERGE_RESOLUTION|>--- conflicted
+++ resolved
@@ -300,7 +300,6 @@
                           num_networks=100, vlan_start=1,
                           cidr='192.168.0.1/24', network_size=100)
 
-<<<<<<< HEAD
     def test_validate_networks(self):
         self.mox.StubOutWithMock(db, 'project_get_requested_networks')
         self.mox.StubOutWithMock(db, "fixed_ip_validate_by_network_address")
@@ -360,7 +359,7 @@
         self.mox.ReplayAll()
 
         self.network.validate_networks(None, requested_networks)
-=======
+
 
 class CommonNetworkTestCase(test.TestCase):
 
@@ -391,5 +390,4 @@
         manager = self.FakeNetworkManager()
         self.assertRaises(exception.FixedIpNotFoundForSpecificInstance,
                           manager.remove_fixed_ip_from_instance,
-                          None, 99, 'bad input')
->>>>>>> 6116fc51
+                          None, 99, 'bad input')