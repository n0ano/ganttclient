--- conflicted
+++ resolved
@@ -22,12 +22,9 @@
 
 import mox
 
-<<<<<<< HEAD
-from nova import context
-=======
 from twisted.application.app import startApplication
 
->>>>>>> 7d8f6289
+from nova import context
 from nova import exception
 from nova import flags
 from nova import rpc
