#!/usr/bin/env python
# vim: tabstop=4 shiftwidth=4 softtabstop=4

# Copyright 2010 United States Government as represented by the
# Administrator of the National Aeronautics and Space Administration.
# All Rights Reserved.
#
#    Licensed under the Apache License, Version 2.0 (the "License"); you may
#    not use this file except in compliance with the License. You may obtain
#    a copy of the License at
#
#         http://www.apache.org/licenses/LICENSE-2.0
#
#    Unless required by applicable law or agreed to in writing, software
#    distributed under the License is distributed on an "AS IS" BASIS, WITHOUT
#    WARRANTIES OR CONDITIONS OF ANY KIND, either express or implied. See the
#    License for the specific language governing permissions and limitations
#    under the License.

# Interactive shell based on Django:
#
# Copyright (c) 2005, the Lawrence Journal-World
# All rights reserved.
#
# Redistribution and use in source and binary forms, with or without
# modification, are permitted provided that the following conditions are met:
#
#     1. Redistributions of source code must retain the above copyright notice,
#        this list of conditions and the following disclaimer.
#
#     2. Redistributions in binary form must reproduce the above copyright
#        notice, this list of conditions and the following disclaimer in the
#        documentation and/or other materials provided with the distribution.
#
#     3. Neither the name of Django nor the names of its contributors may be
#        used to endorse or promote products derived from this software without
#        specific prior written permission.
#
# THIS SOFTWARE IS PROVIDED BY THE COPYRIGHT HOLDERS AND CONTRIBUTORS
# "AS IS" AND ANY EXPRESS OR IMPLIED WARRANTIES, INCLUDING, BUT NOT
# LIMITED TO, THE IMPLIED WARRANTIES OF MERCHANTABILITY AND FITNESS FOR
# A PARTICULAR PURPOSE ARE DISCLAIMED. IN NO EVENT SHALL THE COPYRIGHT
# OWNER OR CONTRIBUTORS BE LIABLE FOR ANY DIRECT, INDIRECT, INCIDENTAL,
# SPECIAL, EXEMPLARY, OR CONSEQUENTIAL DAMAGES (INCLUDING, BUT NOT
# LIMITED TO, PROCUREMENT OF SUBSTITUTE GOODS OR SERVICES; LOSS OF USE,
# DATA, OR PROFITS; OR BUSINESS INTERRUPTION) HOWEVER CAUSED AND ON ANY
# THEORY OF LIABILITY, WHETHER IN CONTRACT, STRICT LIABILITY, OR TORT
# (INCLUDING NEGLIGENCE OR OTHERWISE) ARISING IN ANY WAY OUT OF THE USE
# OF THIS SOFTWARE, EVEN IF ADVISED OF THE POSSIBILITY OF SUCH DAMAGE.


"""
  CLI interface for nova management.
"""

import datetime
import gettext
import glob
import json
import os
import re
import sys
import time

import IPy

# If ../nova/__init__.py exists, add ../ to Python search path, so that
# it will override what happens to be installed in /usr/(local/)lib/python...
possible_topdir = os.path.normpath(os.path.join(os.path.abspath(sys.argv[0]),
                                   os.pardir,
                                   os.pardir))
if os.path.exists(os.path.join(possible_topdir, 'nova', '__init__.py')):
    sys.path.insert(0, possible_topdir)

gettext.install('nova', unicode=1)

from nova import context
from nova import crypto
from nova import db
from nova import exception
from nova import flags
from nova import log as logging
from nova import quota
from nova import rpc
from nova import utils
from nova.api.ec2 import ec2utils
from nova.auth import manager
from nova.cloudpipe import pipelib
from nova.compute import instance_types
from nova.db import migration

FLAGS = flags.FLAGS
flags.DECLARE('fixed_range', 'nova.network.manager')
flags.DECLARE('num_networks', 'nova.network.manager')
flags.DECLARE('network_size', 'nova.network.manager')
flags.DECLARE('vlan_start', 'nova.network.manager')
flags.DECLARE('vpn_start', 'nova.network.manager')
flags.DECLARE('fixed_range_v6', 'nova.network.manager')
flags.DECLARE('images_path', 'nova.image.local')
flags.DEFINE_flag(flags.HelpFlag())
flags.DEFINE_flag(flags.HelpshortFlag())
flags.DEFINE_flag(flags.HelpXMLFlag())


def param2id(object_id):
    """Helper function to convert various id types to internal id.
    args: [object_id], e.g. 'vol-0000000a' or 'volume-0000000a' or '10'
    """
    if '-' in object_id:
        return ec2utils.ec2_id_to_id(object_id)
    else:
        return int(object_id)


class VpnCommands(object):
    """Class for managing VPNs."""

    def __init__(self):
        self.manager = manager.AuthManager()
        self.pipe = pipelib.CloudPipe()

    def list(self, project=None):
        """Print a listing of the VPN data for one or all projects.

        args: [project=all]"""
        print "%-12s\t" % 'project',
        print "%-20s\t" % 'ip:port',
        print "%-20s\t" % 'private_ip',
        print "%s" % 'state'
        if project:
            projects = [self.manager.get_project(project)]
        else:
            projects = self.manager.get_projects()
            # NOTE(vish): This hits the database a lot.  We could optimize
            #             by getting all networks in one query and all vpns
            #             in aother query, then doing lookups by project
        for project in projects:
            print "%-12s\t" % project.name,
            ipport = "%s:%s" % (project.vpn_ip, project.vpn_port)
            print "%-20s\t" % ipport,
            ctxt = context.get_admin_context()
            vpn = db.instance_get_project_vpn(ctxt, project.id)
            if vpn:
                address = None
                state = 'down'
                if vpn.get('fixed_ip', None):
                    address = vpn['fixed_ip']['address']
                if project.vpn_ip and utils.vpn_ping(project.vpn_ip,
                                                     project.vpn_port):
                    state = 'up'
                print address,
                print vpn['host'],
                print vpn['ec2_id'],
                print vpn['state_description'],
                print state
            else:
                print None

    def spawn(self):
        """Run all VPNs."""
        for p in reversed(self.manager.get_projects()):
            if not self._vpn_for(p.id):
                print 'spawning %s' % p.id
                self.pipe.launch_vpn_instance(p.id)
                time.sleep(10)

    def run(self, project_id):
        """Start the VPN for a given project."""
        self.pipe.launch_vpn_instance(project_id)

    def change(self, project_id, ip, port):
        """Change the ip and port for a vpn.

        args: project, ip, port"""
        project = self.manager.get_project(project_id)
        if not project:
            print 'No project %s' % (project_id)
            return
        admin = context.get_admin_context()
        network_ref = db.project_get_network(admin, project_id)
        db.network_update(admin,
                          network_ref['id'],
                          {'vpn_public_address': ip,
                           'vpn_public_port': int(port)})


class ShellCommands(object):
    def bpython(self):
        """Runs a bpython shell.

        Falls back to Ipython/python shell if unavailable"""
        self.run('bpython')

    def ipython(self):
        """Runs an Ipython shell.

        Falls back to Python shell if unavailable"""
        self.run('ipython')

    def python(self):
        """Runs a python shell.

        Falls back to Python shell if unavailable"""
        self.run('python')

    def run(self, shell=None):
        """Runs a Python interactive interpreter.

        args: [shell=bpython]"""
        if not shell:
            shell = 'bpython'

        if shell == 'bpython':
            try:
                import bpython
                bpython.embed()
            except ImportError:
                shell = 'ipython'
        if shell == 'ipython':
            try:
                import IPython
                # Explicitly pass an empty list as arguments, because
                # otherwise IPython would use sys.argv from this script.
                shell = IPython.Shell.IPShell(argv=[])
                shell.mainloop()
            except ImportError:
                shell = 'python'

        if shell == 'python':
            import code
            try:
                # Try activating rlcompleter, because it's handy.
                import readline
            except ImportError:
                pass
            else:
                # We don't have to wrap the following import in a 'try',
                # because we already know 'readline' was imported successfully.
                import rlcompleter
                readline.parse_and_bind("tab:complete")
            code.interact()

    def script(self, path):
        """Runs the script from the specifed path with flags set properly.
        arguments: path"""
        exec(compile(open(path).read(), path, 'exec'), locals(), globals())


class RoleCommands(object):
    """Class for managing roles."""

    def __init__(self):
        self.manager = manager.AuthManager()

    def add(self, user, role, project=None):
        """adds role to user
        if project is specified, adds project specific role
        arguments: user, role [project]"""
        self.manager.add_role(user, role, project)

    def has(self, user, role, project=None):
        """checks to see if user has role
        if project is specified, returns True if user has
        the global role and the project role
        arguments: user, role [project]"""
        print self.manager.has_role(user, role, project)

    def remove(self, user, role, project=None):
        """removes role from user
        if project is specified, removes project specific role
        arguments: user, role [project]"""
        self.manager.remove_role(user, role, project)


def _db_error(caught_exception):
    print caught_exception
    print _("The above error may show that the database has not "
            "been created.\nPlease create a database using "
            "'nova-manage db sync' before running this command.")
    exit(1)


class UserCommands(object):
    """Class for managing users."""

    @staticmethod
    def _print_export(user):
        """Print export variables to use with API."""
        print 'export EC2_ACCESS_KEY=%s' % user.access
        print 'export EC2_SECRET_KEY=%s' % user.secret

    def __init__(self):
        self.manager = manager.AuthManager()

    def admin(self, name, access=None, secret=None):
        """creates a new admin and prints exports
        arguments: name [access] [secret]"""
        try:
            user = self.manager.create_user(name, access, secret, True)
        except exception.DBError, e:
            _db_error(e)
        self._print_export(user)

    def create(self, name, access=None, secret=None):
        """creates a new user and prints exports
        arguments: name [access] [secret]"""
        try:
            user = self.manager.create_user(name, access, secret, False)
        except exception.DBError, e:
            _db_error(e)
        self._print_export(user)

    def delete(self, name):
        """deletes an existing user
        arguments: name"""
        self.manager.delete_user(name)

    def exports(self, name):
        """prints access and secrets for user in export format
        arguments: name"""
        user = self.manager.get_user(name)
        if user:
            self._print_export(user)
        else:
            print "User %s doesn't exist" % name

    def list(self):
        """lists all users
        arguments: <none>"""
        for user in self.manager.get_users():
            print user.name

    def modify(self, name, access_key, secret_key, is_admin):
        """update a users keys & admin flag
        arguments: accesskey secretkey admin
        leave any field blank to ignore it, admin should be 'T', 'F', or blank
        """
        if not is_admin:
            is_admin = None
        elif is_admin.upper()[0] == 'T':
            is_admin = True
        else:
            is_admin = False
        self.manager.modify_user(name, access_key, secret_key, is_admin)

    def revoke(self, user_id, project_id=None):
        """revoke certs for a user
        arguments: user_id [project_id]"""
        if project_id:
            crypto.revoke_certs_by_user_and_project(user_id, project_id)
        else:
            crypto.revoke_certs_by_user(user_id)


class ProjectCommands(object):
    """Class for managing projects."""

    def __init__(self):
        self.manager = manager.AuthManager()

    def add(self, project_id, user_id):
        """Adds user to project
        arguments: project_id user_id"""
        self.manager.add_to_project(user_id, project_id)

    def create(self, name, project_manager, description=None):
        """Creates a new project
        arguments: name project_manager [description]"""
        self.manager.create_project(name, project_manager, description)

    def modify(self, name, project_manager, description=None):
        """Modifies a project
        arguments: name project_manager [description]"""
        self.manager.modify_project(name, project_manager, description)

    def delete(self, name):
        """Deletes an existing project
        arguments: name"""
        self.manager.delete_project(name)

    def environment(self, project_id, user_id, filename='novarc'):
        """Exports environment variables to an sourcable file
        arguments: project_id user_id [filename='novarc]"""
        rc = self.manager.get_environment_rc(user_id, project_id)
        with open(filename, 'w') as f:
            f.write(rc)

    def list(self):
        """Lists all projects
        arguments: <none>"""
        for project in self.manager.get_projects():
            print project.name

    def quota(self, project_id, key=None, value=None):
        """Set or display quotas for project
        arguments: project_id [key] [value]"""
        ctxt = context.get_admin_context()
        if key:
            quo = {'project_id': project_id, key: value}
            try:
                db.quota_update(ctxt, project_id, quo)
            except exception.NotFound:
                db.quota_create(ctxt, quo)
        project_quota = quota.get_quota(ctxt, project_id)
        for key, value in project_quota.iteritems():
            print '%s: %s' % (key, value)

    def remove(self, project_id, user_id):
        """Removes user from project
        arguments: project_id user_id"""
        self.manager.remove_from_project(user_id, project_id)

    def scrub(self, project_id):
        """Deletes data associated with project
        arguments: project_id"""
        ctxt = context.get_admin_context()
        network_ref = db.project_get_network(ctxt, project_id)
        db.network_disassociate(ctxt, network_ref['id'])
        groups = db.security_group_get_by_project(ctxt, project_id)
        for group in groups:
            db.security_group_destroy(ctxt, group['id'])

    def zipfile(self, project_id, user_id, filename='nova.zip'):
        """Exports credentials for project to a zip file
        arguments: project_id user_id [filename='nova.zip]"""
        try:
            zip_file = self.manager.get_credentials(user_id, project_id)
            with open(filename, 'w') as f:
                f.write(zip_file)
        except db.api.NoMoreNetworks:
            print _('No more networks available. If this is a new '
                    'installation, you need\nto call something like this:\n\n'
                    '    nova-manage network create 10.0.0.0/8 10 64\n\n')
        except exception.ProcessExecutionError, e:
            print e
            print _("The above error may show that the certificate db has not "
                    "been created.\nPlease create a database by running a "
                    "nova-api server on this host.")

AccountCommands = ProjectCommands


class FixedIpCommands(object):
    """Class for managing fixed ip."""

    def list(self, host=None):
        """Lists all fixed ips (optionally by host) arguments: [host]"""
        ctxt = context.get_admin_context()

        try:
            if host == None:
                fixed_ips = db.fixed_ip_get_all(ctxt)
            else:
                fixed_ips = db.fixed_ip_get_all_by_host(ctxt, host)
        except exception.NotFound as ex:
            print "error: %s" % ex
            sys.exit(2)

        print "%-18s\t%-15s\t%-17s\t%-15s\t%s" % (_('network'),
                                                  _('IP address'),
                                                  _('MAC address'),
                                                  _('hostname'),
                                                  _('host'))
        for fixed_ip in fixed_ips:
            hostname = None
            host = None
            mac_address = None
            if fixed_ip['instance']:
                instance = fixed_ip['instance']
                hostname = instance['hostname']
                host = instance['host']
                mac_address = instance['mac_address']
            print "%-18s\t%-15s\t%-17s\t%-15s\t%s" % (
                    fixed_ip['network']['cidr'],
                    fixed_ip['address'],
                    mac_address, hostname, host)


class FloatingIpCommands(object):
    """Class for managing floating ip."""

    def create(self, host, range):
        """Creates floating ips for host by range
        arguments: host ip_range"""
        for address in IPy.IP(range):
            db.floating_ip_create(context.get_admin_context(),
                                  {'address': str(address),
                                   'host': host})

    def delete(self, ip_range):
        """Deletes floating ips by range
        arguments: range"""
        for address in IPy.IP(ip_range):
            db.floating_ip_destroy(context.get_admin_context(),
                                   str(address))

    def list(self, host=None):
        """Lists all floating ips (optionally by host)
        arguments: [host]"""
        ctxt = context.get_admin_context()
        if host == None:
            floating_ips = db.floating_ip_get_all(ctxt)
        else:
            floating_ips = db.floating_ip_get_all_by_host(ctxt, host)
        for floating_ip in floating_ips:
            instance = None
            if floating_ip['fixed_ip']:
                instance = floating_ip['fixed_ip']['instance']['ec2_id']
            print "%s\t%s\t%s" % (floating_ip['host'],
                                  floating_ip['address'],
                                  instance)


class NetworkCommands(object):
    """Class for managing networks."""

    def create(self, fixed_range=None, num_networks=None,
               network_size=None, vlan_start=None,
               vpn_start=None, fixed_range_v6=None, label='public'):
        """Creates fixed ips for host by range
        arguments: [fixed_range=FLAG], [num_networks=FLAG],
                   [network_size=FLAG], [vlan_start=FLAG],
                   [vpn_start=FLAG], [fixed_range_v6=FLAG]"""
        if not fixed_range:
            fixed_range = FLAGS.fixed_range
        if not num_networks:
            num_networks = FLAGS.num_networks
        if not network_size:
            network_size = FLAGS.network_size
        if not vlan_start:
            vlan_start = FLAGS.vlan_start
        if not vpn_start:
            vpn_start = FLAGS.vpn_start
        if not fixed_range_v6:
            fixed_range_v6 = FLAGS.fixed_range_v6
        net_manager = utils.import_object(FLAGS.network_manager)
        net_manager.create_networks(context.get_admin_context(),
                                    cidr=fixed_range,
                                    num_networks=int(num_networks),
                                    network_size=int(network_size),
                                    vlan_start=int(vlan_start),
                                    vpn_start=int(vpn_start),
                                    cidr_v6=fixed_range_v6,
                                    label=label)

    def list(self):
        """List all created networks"""
        print "%-18s\t%-15s\t%-15s\t%-15s" % (_('network'),
                                              _('netmask'),
                                              _('start address'),
                                              'DNS')
        for network in db.network_get_all(context.get_admin_context()):
            print "%-18s\t%-15s\t%-15s\t%-15s" % (network.cidr,
                                network.netmask,
                                network.dhcp_start,
                                network.dns)

    def delete(self, fixed_range):
        """Deletes a network"""
        network = db.network_get_by_cidr(context.get_admin_context(), \
                                         fixed_range)
        if network.project_id is not None:
            raise ValueError(_('Network must be disassociated from project %s'
                               ' before delete' % network.project_id))
        db.network_delete_safe(context.get_admin_context(), network.id)


class VmCommands(object):
    """Class for mangaging VM instances."""

    def live_migration(self, ec2_id, dest):
        """Migrates a running instance to a new machine.

        :param ec2_id: instance id which comes from euca-describe-instance.
        :param dest: destination host name.

        """

        ctxt = context.get_admin_context()
        instance_id = ec2_id_to_id(ec2_id)

        if FLAGS.connection_type != 'libvirt':
            msg = _('Only KVM is supported for now. Sorry!')
            raise exception.Error(msg)

        if (FLAGS.volume_driver != 'nova.volume.driver.AOEDriver' and \
            FLAGS.volume_driver != 'nova.volume.driver.ISCSIDriver'):
            msg = _("Support only AOEDriver and ISCSIDriver. Sorry!")
            raise exception.Error(msg)

        rpc.call(ctxt,
                 FLAGS.scheduler_topic,
                 {"method": "live_migration",
                  "args": {"instance_id": instance_id,
                           "dest": dest,
                           "topic": FLAGS.compute_topic}})

        print _('Migration of %s initiated.'
               'Check its progress using euca-describe-instances.') % ec2_id


class ServiceCommands(object):
    """Enable and disable running services"""

    def list(self, host=None, service=None):
        """Show a list of all running services. Filter by host & service name.
        args: [host] [service]"""
        ctxt = context.get_admin_context()
        now = datetime.datetime.utcnow()
        services = db.service_get_all(ctxt) + db.service_get_all(ctxt, True)
        if host:
            services = [s for s in services if s['host'] == host]
        if service:
            services = [s for s in services if s['binary'] == service]
        for svc in services:
            delta = now - (svc['updated_at'] or svc['created_at'])
            alive = (delta.seconds <= 15)
            art = (alive and ":-)") or "XXX"
            active = 'enabled'
            if svc['disabled']:
                active = 'disabled'
            print "%-10s %-10s %-8s %s %s" % (svc['host'], svc['binary'],
                                              active, art,
                                              svc['updated_at'])

    def enable(self, host, service):
        """Enable scheduling for a service
        args: host service"""
        ctxt = context.get_admin_context()
        svc = db.service_get_by_args(ctxt, host, service)
        if not svc:
            print "Unable to find service"
            return
        db.service_update(ctxt, svc['id'], {'disabled': False})

    def disable(self, host, service):
        """Disable scheduling for a service
        args: host service"""
        ctxt = context.get_admin_context()
        svc = db.service_get_by_args(ctxt, host, service)
        if not svc:
            print "Unable to find service"
            return
        db.service_update(ctxt, svc['id'], {'disabled': True})

    def describe_resource(self, host):
        """Describes cpu/memory/hdd info for host.

        :param host: hostname.

        """

        result = rpc.call(context.get_admin_context(),
                     FLAGS.scheduler_topic,
                     {"method": "show_host_resources",
                      "args": {"host": host}})

        if type(result) != dict:
            print _('An unexpected error has occurred.')
            print _('[Result]'), result
        else:
            cpu = result['resource']['vcpus']
            mem = result['resource']['memory_mb']
            hdd = result['resource']['local_gb']
            cpu_u = result['resource']['vcpus_used']
            mem_u = result['resource']['memory_mb_used']
            hdd_u = result['resource']['local_gb_used']

            print 'HOST\t\t\tPROJECT\t\tcpu\tmem(mb)\tdisk(gb)'
            print '%s(total)\t\t\t%s\t%s\t%s' % (host, cpu, mem, hdd)
            print '%s(used)\t\t\t%s\t%s\t%s' % (host, cpu_u, mem_u, hdd_u)
            for p_id, val in result['usage'].items():
                print '%s\t\t%s\t\t%s\t%s\t%s' % (host,
                                                  p_id,
                                                  val['vcpus'],
                                                  val['memory_mb'],
                                                  val['local_gb'])

    def update_resource(self, host):
        """Updates available vcpu/memory/disk info for host.

        :param host: hostname.

        """

        ctxt = context.get_admin_context()
        service_refs = db.service_get_all_by_host(ctxt, host)
        if len(service_refs) <= 0:
            raise exception.Invalid(_('%s does not exist.') % host)

        service_refs = [s for s in service_refs if s['topic'] == 'compute']
        if len(service_refs) <= 0:
            raise exception.Invalid(_('%s is not compute node.') % host)

        rpc.call(ctxt,
                 db.queue_get_for(ctxt, FLAGS.compute_topic, host),
                 {"method": "update_available_resource"})


class LogCommands(object):
    def request(self, request_id, logfile='/var/log/nova.log'):
        """Show all fields in the log for the given request.  Assumes you
        haven't changed the log format too much.
        ARGS: request_id [logfile]"""
        lines = utils.execute("cat %s | grep '\[%s '" % (logfile, request_id))
        print re.sub('#012', "\n", "\n".join(lines))


class DbCommands(object):
    """Class for managing the database."""

    def __init__(self):
        pass

    def sync(self, version=None):
        """Sync the database up to the most recent version."""
        return migration.db_sync(version)

    def version(self):
        """Print the current database version."""
        print migration.db_version()


class InstanceCommands(object):
    """Class for managing instances."""

    def list(self, host=None, instance=None):
        """Show a list of all instances"""
        print "%-10s %-15s %-10s %-10s %-19s %-12s %-12s %-12s" \
              "  %-10s %-10s %-10s %-5s" % (
            _('instance'),
            _('node'),
            _('type'),
            _('state'),
            _('launched'),
            _('image'),
            _('kernel'),
            _('ramdisk'),
            _('project'),
            _('user'),
            _('zone'),
            _('index')
        )

        if host == None:
            instances = db.instance_get_all(context.get_admin_context())
        else:
            instances = db.instance_get_all_by_host(
                           context.get_admin_context(), host)

        for instance in instances:
            print "%-10s %-15s %-10s %-10s %-19s %-12s %-12s %-12s" \
                  "  %-10s %-10s %-10s %-5d" % (
                instance['hostname'],
                instance['host'],
                instance['instance_type'],
                instance['state_description'],
                instance['launched_at'],
                instance['image_id'],
                instance['kernel_id'],
                instance['ramdisk_id'],
                instance['project_id'],
                instance['user_id'],
                instance['availability_zone'],
                instance['launch_index']
                )


class VolumeCommands(object):
    """Methods for dealing with a cloud in an odd state"""

    def delete(self, volume_id):
        """Delete a volume, bypassing the check that it
        must be available.
        args: volume_id_id"""
        ctxt = context.get_admin_context()
        volume = db.volume_get(ctxt, param2id(volume_id))
        host = volume['host']

        if not host:
            print "Volume not yet assigned to host."
            print "Deleting volume from database and skipping rpc."
            db.volume_destroy(ctxt, param2id(volume_id))
            return

        if volume['status'] == 'in-use':
            print "Volume is in-use."
            print "Detach volume from instance and then try again."
            return

        rpc.cast(ctxt,
                 db.queue_get_for(ctxt, FLAGS.volume_topic, host),
                 {"method": "delete_volume",
                  "args": {"volume_id": volume['id']}})

    def reattach(self, volume_id):
        """Re-attach a volume that has previously been attached
        to an instance.  Typically called after a compute host
        has been rebooted.
        args: volume_id_id"""
        ctxt = context.get_admin_context()
        volume = db.volume_get(ctxt, param2id(volume_id))
        if not volume['instance_id']:
            print "volume is not attached to an instance"
            return
        instance = db.instance_get(ctxt, volume['instance_id'])
        host = instance['host']
        rpc.cast(ctxt,
                 db.queue_get_for(ctxt, FLAGS.compute_topic, host),
                 {"method": "attach_volume",
                  "args": {"instance_id": instance['id'],
                           "volume_id": volume['id'],
                           "mountpoint": volume['mountpoint']}})


class InstanceTypeCommands(object):
    """Class for managing instance types / flavors."""

    def _print_instance_types(self, n, val):
        deleted = ('', ', inactive')[val["deleted"] == 1]
        print ("%s: Memory: %sMB, VCPUS: %s, Storage: %sGB, FlavorID: %s, "
            "Swap: %sGB, RXTX Quota: %sGB, RXTX Cap: %sMB%s") % (
            n, val["memory_mb"], val["vcpus"], val["local_gb"],
            val["flavorid"], val["swap"], val["rxtx_quota"],
            val["rxtx_cap"], deleted)

    def create(self, name, memory, vcpus, local_gb, flavorid,
               swap=0, rxtx_quota=0, rxtx_cap=0):
        """Creates instance types / flavors
           arguments: name memory vcpus local_gb flavorid [swap] [rxtx_quota]
                      [rxtx_cap]
        """
        try:
            instance_types.create(name, memory, vcpus, local_gb,
                                  flavorid, swap, rxtx_quota, rxtx_cap)
        except exception.InvalidInputException:
            print "Must supply valid parameters to create instance type"
            print e
            sys.exit(1)
        except exception.DBError, e:
            print "DB Error: %s" % e
            sys.exit(2)
        except:
            print "Unknown error"
            sys.exit(3)
        else:
            print "%s created" % name

    def delete(self, name, purge=None):
        """Marks instance types / flavors as deleted
        arguments: name"""
        try:
            if purge == "--purge":
                instance_types.purge(name)
                verb = "purged"
            else:
                instance_types.destroy(name)
                verb = "deleted"
        except exception.ApiError:
            print "Valid instance type name is required"
            sys.exit(1)
        except exception.DBError, e:
            print "DB Error: %s" % e
            sys.exit(2)
        except:
            sys.exit(3)
        else:
            print "%s %s" % (name, verb)

    def list(self, name=None):
        """Lists all active or specific instance types / flavors
        arguments: [name]"""
        try:
            if name == None:
                inst_types = instance_types.get_all_types()
            elif name == "--all":
                inst_types = instance_types.get_all_types(1)
            else:
                inst_types = instance_types.get_instance_type(name)
        except exception.DBError, e:
            _db_error(e)
        if isinstance(inst_types.values()[0], dict):
            for k, v in inst_types.iteritems():
                self._print_instance_types(k, v)
        else:
            self._print_instance_types(name, inst_types)


class ImageCommands(object):
    """Methods for dealing with a cloud in an odd state"""

    def __init__(self, *args, **kwargs):
        self.image_service = utils.import_object(FLAGS.image_service)

    def _register(self, image_type, disk_format, container_format,
                  path, owner, name=None, is_public='T',
                  architecture='x86_64', kernel_id=None, ramdisk_id=None):
        meta = {'is_public': True,
                'name': name,
                'disk_format': disk_format,
                'container_format': container_format,
                'properties': {'image_state': 'available',
                               'owner': owner,
                               'type': image_type,
                               'architecture': architecture,
                               'image_location': 'local',
                               'is_public': (is_public == 'T')}}
        print image_type, meta
        if kernel_id:
            meta['properties']['kernel_id'] = int(kernel_id)
        if ramdisk_id:
            meta['properties']['ramdisk_id'] = int(ramdisk_id)
        elevated = context.get_admin_context()
        try:
            with open(path) as ifile:
                image = self.image_service.create(elevated, meta, ifile)
            new = image['id']
            print _("Image registered to %(new)s (%(new)08x).") % locals()
            return new
        except Exception as exc:
            print _("Failed to register %(path)s: %(exc)s") % locals()

    def all_register(self, image, kernel, ramdisk, owner, name=None,
                 is_public='T', architecture='x86_64'):
        """Uploads an image, kernel, and ramdisk into the image_service
        arguments: image kernel ramdisk owner [name] [is_public='T']
                   [architecture='x86_64']"""
        kernel_id = self.kernel_register(kernel, owner, None,
                                   is_public, architecture)
        ramdisk_id = self.ramdisk_register(ramdisk, owner, None,
                                    is_public, architecture)
        self.image_register(image, owner, name, is_public,
                       architecture, kernel_id, ramdisk_id)

    def image_register(self, path, owner, name=None, is_public='T',
                       architecture='x86_64', kernel_id=None, ramdisk_id=None,
                       disk_format='ami', container_format='ami'):
        """Uploads an image into the image_service
        arguments: path owner [name] [is_public='T'] [architecture='x86_64']
                   [kernel_id=None] [ramdisk_id=None]
                   [disk_format='ami'] [container_format='ami']"""
        return self._register('machine', disk_format, container_format, path,
                              owner, name, is_public, architecture,
                              kernel_id, ramdisk_id)

    def kernel_register(self, path, owner, name=None, is_public='T',
               architecture='x86_64'):
        """Uploads a kernel into the image_service
        arguments: path owner [name] [is_public='T'] [architecture='x86_64']
        """
        return self._register('kernel', 'aki', 'aki', path, owner, name,
                              is_public, architecture)

    def ramdisk_register(self, path, owner, name=None, is_public='T',
                architecture='x86_64'):
        """Uploads a ramdisk into the image_service
        arguments: path owner [name] [is_public='T'] [architecture='x86_64']
        """
        return self._register('ramdisk', 'ari', 'ari', path, owner, name,
                              is_public, architecture)

    def _lookup(self, old_image_id):
        try:
            internal_id = ec2utils.ec2_id_to_id(old_image_id)
            image = self.image_service.show(context, internal_id)
        except exception.NotFound:
            image = self.image_service.show_by_name(context, old_image_id)
        return image['id']

    def _old_to_new(self, old):
        mapping = {'machine': 'ami',
                   'kernel': 'aki',
                   'ramdisk': 'ari'}
        container_format = mapping[old['type']]
        disk_format = container_format
        new = {'disk_format': disk_format,
               'container_format': container_format,
               'is_public': True,
               'name': old['imageId'],
               'properties': {'image_state': old['imageState'],
                              'owner': old['imageOwnerId'],
                              'architecture': old['architecture'],
                              'type': old['type'],
                              'image_location': old['imageLocation'],
                              'is_public': old['isPublic']}}
        if old.get('kernelId'):
            new['properties']['kernel_id'] = self._lookup(old['kernelId'])
        if old.get('ramdiskId'):
            new['properties']['ramdisk_id'] = self._lookup(old['ramdiskId'])
        return new

    def _convert_images(self, images):
        elevated = context.get_admin_context()
        for image_path, image_metadata in images.iteritems():
            meta = self._old_to_new(image_metadata)
            old = meta['name']
            try:
                with open(image_path) as ifile:
                    image = self.image_service.create(elevated, meta, ifile)
                new = image['id']
                print _("Image %(old)s converted to " \
                        "%(new)s (%(new)08x).") % locals()
            except Exception as exc:
                print _("Failed to convert %(old)s: %(exc)s") % locals()

    def convert(self, directory):
        """Uploads old objectstore images in directory to new service
        arguments: directory"""
        machine_images = {}
        other_images = {}
        directory = os.path.abspath(directory)
        # NOTE(vish): If we're importing from the images path dir, attempt
        #             to move the files out of the way before importing
        #             so we aren't writing to the same directory. This
        #             may fail if the dir was a mointpoint.
        if (FLAGS.image_service == 'nova.image.local.LocalImageService'
            and directory == os.path.abspath(FLAGS.images_path)):
            new_dir = "%s_bak" % directory
            os.move(directory, new_dir)
            os.mkdir(directory)
            directory = new_dir
        for fn in glob.glob("%s/*/info.json" % directory):
            try:
                image_path = os.path.join(fn.rpartition('/')[0], 'image')
                with open(fn) as metadata_file:
                    image_metadata = json.load(metadata_file)
                if image_metadata['type'] == 'machine':
                    machine_images[image_path] = image_metadata
                else:
                    other_images[image_path] = image_metadata
            except Exception as exc:
                print _("Failed to load %(fn)s.") % locals()
        # NOTE(vish): do kernels and ramdisks first so images
        self._convert_images(other_images)
        self._convert_images(machine_images)


CATEGORIES = [
    ('user', UserCommands),
    ('account', AccountCommands),
    ('project', ProjectCommands),
    ('role', RoleCommands),
    ('shell', ShellCommands),
    ('vpn', VpnCommands),
    ('fixed', FixedIpCommands),
    ('floating', FloatingIpCommands),
    ('network', NetworkCommands),
    ('vm', VmCommands),
    ('service', ServiceCommands),
    ('log', LogCommands),
    ('db', DbCommands),
    ('volume', VolumeCommands),
<<<<<<< HEAD
    ('instance', InstanceCommands)
]
=======
    ('instance_type', InstanceTypeCommands),
    ('image', ImageCommands),
    ('flavor', InstanceTypeCommands)]
>>>>>>> eb5508dc


def lazy_match(name, key_value_tuples):
    """Finds all objects that have a key that case insensitively contains
    [name] key_value_tuples is a list of tuples of the form (key, value)
    returns a list of tuples of the form (key, value)"""
    result = []
    for (k, v) in key_value_tuples:
        if k.lower().find(name.lower()) == 0:
            result.append((k, v))
    if len(result) == 0:
        print "%s does not match any options:" % name
        for k, _v in key_value_tuples:
            print "\t%s" % k
        sys.exit(2)
    if len(result) > 1:
        print "%s matched multiple options:" % name
        for k, _v in result:
            print "\t%s" % k
        sys.exit(2)
    return result


def methods_of(obj):
    """Get all callable methods of an object that don't start with underscore
    returns a list of tuples of the form (method_name, method)"""
    result = []
    for i in dir(obj):
        if callable(getattr(obj, i)) and not i.startswith('_'):
            result.append((i, getattr(obj, i)))
    return result


def main():
    """Parse options and call the appropriate class/method."""
    utils.default_flagfile()
    argv = FLAGS(sys.argv)
    logging.setup()

    script_name = argv.pop(0)
    if len(argv) < 1:
        print script_name + " category action [<args>]"
        print "Available categories:"
        for k, _ in CATEGORIES:
            print "\t%s" % k
        sys.exit(2)
    category = argv.pop(0)
    matches = lazy_match(category, CATEGORIES)
    # instantiate the command group object
    category, fn = matches[0]
    command_object = fn()
    actions = methods_of(command_object)
    if len(argv) < 1:
        print script_name + " category action [<args>]"
        print "Available actions for %s category:" % category
        for k, _v in actions:
            print "\t%s" % k
        sys.exit(2)
    action = argv.pop(0)
    matches = lazy_match(action, actions)
    action, fn = matches[0]
    # call the action with the remaining arguments
    try:
        fn(*argv)
        sys.exit(0)
    except TypeError:
        print "Possible wrong number of arguments supplied"
        print "%s %s: %s" % (category, action, fn.__doc__)
        raise

if __name__ == '__main__':
    main()<|MERGE_RESOLUTION|>--- conflicted
+++ resolved
@@ -1050,14 +1050,11 @@
     ('log', LogCommands),
     ('db', DbCommands),
     ('volume', VolumeCommands),
-<<<<<<< HEAD
+    ('instance_type', InstanceTypeCommands),
+    ('image', ImageCommands),
+    ('flavor', InstanceTypeCommands),
     ('instance', InstanceCommands)
 ]
-=======
-    ('instance_type', InstanceTypeCommands),
-    ('image', ImageCommands),
-    ('flavor', InstanceTypeCommands)]
->>>>>>> eb5508dc
 
 
 def lazy_match(name, key_value_tuples):
