#!/usr/bin/env python
# vim: tabstop=4 shiftwidth=4 softtabstop=4

# Copyright 2010 United States Government as represented by the
# Administrator of the National Aeronautics and Space Administration.
# All Rights Reserved.
#
#    Licensed under the Apache License, Version 2.0 (the "License"); you may
#    not use this file except in compliance with the License. You may obtain
#    a copy of the License at
#
#         http://www.apache.org/licenses/LICENSE-2.0
#
#    Unless required by applicable law or agreed to in writing, software
#    distributed under the License is distributed on an "AS IS" BASIS, WITHOUT
#    WARRANTIES OR CONDITIONS OF ANY KIND, either express or implied. See the
#    License for the specific language governing permissions and limitations
#    under the License.

# Interactive shell based on Django:
#
# Copyright (c) 2005, the Lawrence Journal-World
# All rights reserved.
#
# Redistribution and use in source and binary forms, with or without
# modification, are permitted provided that the following conditions are met:
#
#     1. Redistributions of source code must retain the above copyright notice,
#        this list of conditions and the following disclaimer.
#
#     2. Redistributions in binary form must reproduce the above copyright
#        notice, this list of conditions and the following disclaimer in the
#        documentation and/or other materials provided with the distribution.
#
#     3. Neither the name of Django nor the names of its contributors may be
#        used to endorse or promote products derived from this software without
#        specific prior written permission.
#
# THIS SOFTWARE IS PROVIDED BY THE COPYRIGHT HOLDERS AND CONTRIBUTORS
# "AS IS" AND ANY EXPRESS OR IMPLIED WARRANTIES, INCLUDING, BUT NOT
# LIMITED TO, THE IMPLIED WARRANTIES OF MERCHANTABILITY AND FITNESS FOR
# A PARTICULAR PURPOSE ARE DISCLAIMED. IN NO EVENT SHALL THE COPYRIGHT
# OWNER OR CONTRIBUTORS BE LIABLE FOR ANY DIRECT, INDIRECT, INCIDENTAL,
# SPECIAL, EXEMPLARY, OR CONSEQUENTIAL DAMAGES (INCLUDING, BUT NOT
# LIMITED TO, PROCUREMENT OF SUBSTITUTE GOODS OR SERVICES; LOSS OF USE,
# DATA, OR PROFITS; OR BUSINESS INTERRUPTION) HOWEVER CAUSED AND ON ANY
# THEORY OF LIABILITY, WHETHER IN CONTRACT, STRICT LIABILITY, OR TORT
# (INCLUDING NEGLIGENCE OR OTHERWISE) ARISING IN ANY WAY OUT OF THE USE
# OF THIS SOFTWARE, EVEN IF ADVISED OF THE POSSIBILITY OF SUCH DAMAGE.


"""
  CLI interface for nova management.
"""

import gettext
import glob
import json
import netaddr
import os
import sys
import time

<<<<<<< HEAD
import IPy
from optparse import OptionParser
=======
>>>>>>> f04b7a5e

# If ../nova/__init__.py exists, add ../ to Python search path, so that
# it will override what happens to be installed in /usr/(local/)lib/python...
POSSIBLE_TOPDIR = os.path.normpath(os.path.join(os.path.abspath(sys.argv[0]),
                                   os.pardir,
                                   os.pardir))
if os.path.exists(os.path.join(POSSIBLE_TOPDIR, 'nova', '__init__.py')):
    sys.path.insert(0, POSSIBLE_TOPDIR)

gettext.install('nova', unicode=1)

from nova import context
from nova import crypto
from nova import db
from nova import exception
from nova import flags
from nova import image
from nova import log as logging
from nova import quota
from nova import rpc
from nova import utils
from nova import version
from nova.api.ec2 import ec2utils
from nova.auth import manager
from nova.cloudpipe import pipelib
from nova.compute import instance_types
from nova.db import migration

FLAGS = flags.FLAGS
flags.DECLARE('fixed_range', 'nova.network.manager')
flags.DECLARE('num_networks', 'nova.network.manager')
flags.DECLARE('network_size', 'nova.network.manager')
flags.DECLARE('vlan_start', 'nova.network.manager')
flags.DECLARE('vpn_start', 'nova.network.manager')
flags.DECLARE('fixed_range_v6', 'nova.network.manager')
flags.DECLARE('gateway_v6', 'nova.network.manager')
flags.DECLARE('libvirt_type', 'nova.virt.libvirt.connection')
flags.DEFINE_flag(flags.HelpFlag())
flags.DEFINE_flag(flags.HelpshortFlag())
flags.DEFINE_flag(flags.HelpXMLFlag())


# Decorators for actions
def args(*args, **kwargs):
    def _decorator(func):
        func.__dict__.setdefault('options', []).insert(0, (args, kwargs))
        return func
    return _decorator

def param2id(object_id):
    """Helper function to convert various id types to internal id.
    args: [object_id], e.g. 'vol-0000000a' or 'volume-0000000a' or '10'
    """
    if '-' in object_id:
        return ec2utils.ec2_id_to_id(object_id)
    else:
        return int(object_id)


class VpnCommands(object):
    """Class for managing VPNs."""

    def __init__(self):
        self.manager = manager.AuthManager()
        self.pipe = pipelib.CloudPipe()

    @args('--project', dest="project", metavar='<Project name>', help='Project name')
    def list(self, project=None):
        """Print a listing of the VPN data for one or all projects.

        args: [project=all]"""
        print "%-12s\t" % 'project',
        print "%-20s\t" % 'ip:port',
        print "%-20s\t" % 'private_ip',
        print "%s" % 'state'
        if project:
            projects = [self.manager.get_project(project)]
        else:
            projects = self.manager.get_projects()
            # NOTE(vish): This hits the database a lot.  We could optimize
            #             by getting all networks in one query and all vpns
            #             in aother query, then doing lookups by project
        for project in projects:
            print "%-12s\t" % project.name,
            ipport = "%s:%s" % (project.vpn_ip, project.vpn_port)
            print "%-20s\t" % ipport,
            ctxt = context.get_admin_context()
            vpn = db.instance_get_project_vpn(ctxt, project.id)
            if vpn:
                address = None
                state = 'down'
                if vpn.get('fixed_ip', None):
                    address = vpn['fixed_ip']['address']
                if project.vpn_ip and utils.vpn_ping(project.vpn_ip,
                                                     project.vpn_port):
                    state = 'up'
                print address,
                print vpn['host'],
                print ec2utils.id_to_ec2_id(vpn['id']),
                print vpn['state_description'],
                print state
            else:
                print None

    def spawn(self):
        """Run all VPNs."""
        for p in reversed(self.manager.get_projects()):
            if not self._vpn_for(p.id):
                print 'spawning %s' % p.id
                self.pipe.launch_vpn_instance(p.id)
                time.sleep(10)

    @args('--project', dest="project_id", metavar='<Project name>', help='Project name')
    def run(self, project_id):
        """Start the VPN for a given project."""
        self.pipe.launch_vpn_instance(project_id)

    @args('--project', dest="project_id", metavar='<Project name>', help='Project name')
    def change(self, project_id, ip, port):
        """Change the ip and port for a vpn.

        this will update all networks associated with a project
        not sure if that's the desired behavior or not, patches accepted

        args: project, ip, port"""
        # TODO(tr3buchet): perhaps this shouldn't update all networks
        # associated with a project in the future
        project = self.manager.get_project(project_id)
        if not project:
            print 'No project %s' % (project_id)
            return
        admin_context = context.get_admin_context()
        networks = db.project_get_networks(admin_context, project_id)
        for network in networks:
            db.network_update(admin_context,
                              network['id'],
                              {'vpn_public_address': ip,
                               'vpn_public_port': int(port)})


class ShellCommands(object):
    def bpython(self):
        """Runs a bpython shell.

        Falls back to Ipython/python shell if unavailable"""
        self.run('bpython')

    def ipython(self):
        """Runs an Ipython shell.

        Falls back to Python shell if unavailable"""
        self.run('ipython')

    def python(self):
        """Runs a python shell.

        Falls back to Python shell if unavailable"""
        self.run('python')

    @args('--shell', dest="shell", metavar='<bpython|ipython|python >', help='Python shell')
    def run(self, shell=None):
        """Runs a Python interactive interpreter.

        args: [shell=bpython]"""
        if not shell:
            shell = 'bpython'

        if shell == 'bpython':
            try:
                import bpython
                bpython.embed()
            except ImportError:
                shell = 'ipython'
        if shell == 'ipython':
            try:
                import IPython
                # Explicitly pass an empty list as arguments, because
                # otherwise IPython would use sys.argv from this script.
                shell = IPython.Shell.IPShell(argv=[])
                shell.mainloop()
            except ImportError:
                shell = 'python'

        if shell == 'python':
            import code
            try:
                # Try activating rlcompleter, because it's handy.
                import readline
            except ImportError:
                pass
            else:
                # We don't have to wrap the following import in a 'try',
                # because we already know 'readline' was imported successfully.
                import rlcompleter
                readline.parse_and_bind("tab:complete")
            code.interact()

    @args('--path', dest='path', metavar='<path>', help='Script path')
    def script(self, path):
        """Runs the script from the specifed path with flags set properly.
        arguments: path"""
        exec(compile(open(path).read(), path, 'exec'), locals(), globals())


class RoleCommands(object):
    """Class for managing roles."""

    def __init__(self):
        self.manager = manager.AuthManager()

    @args('--user', dest="user", metavar='<user name>', help='User name')
    @args('--role', dest="role", metavar='<user role>', help='User role')
    @args('--project', dest="project", metavar='<Project name>', help='Project name')
    def add(self, user, role, project=None):
        """adds role to user
        if project is specified, adds project specific role
        arguments: user, role [project]"""
        if project:
            projobj = self.manager.get_project(project)
            if not projobj.has_member(user):
                print "%s not a member of %s" % (user, project)
                return
        self.manager.add_role(user, role, project)

    @args('--user', dest="user", metavar='<user name>', help='User name')
    @args('--role', dest="role", metavar='<user role>', help='User role')
    @args('--project', dest="project", metavar='<Project name>', help='Project name')
    def has(self, user, role, project=None):
        """checks to see if user has role
        if project is specified, returns True if user has
        the global role and the project role
        arguments: user, role [project]"""
        print self.manager.has_role(user, role, project)

    @args('--user', dest="user", metavar='<user name>', help='User name')
    @args('--role', dest="role", metavar='<user role>', help='User role')
    @args('--project', dest="project", metavar='<Project name>', help='Project name')
    def remove(self, user, role, project=None):
        """removes role from user
        if project is specified, removes project specific role
        arguments: user, role [project]"""
        self.manager.remove_role(user, role, project)


def _db_error(caught_exception):
    print caught_exception
    print _("The above error may show that the database has not "
            "been created.\nPlease create a database using "
            "'nova-manage db sync' before running this command.")
    exit(1)


class UserCommands(object):
    """Class for managing users."""

    @staticmethod
    def _print_export(user):
        """Print export variables to use with API."""
        print 'export EC2_ACCESS_KEY=%s' % user.access
        print 'export EC2_SECRET_KEY=%s' % user.secret

    def __init__(self):
        self.manager = manager.AuthManager()

    @args('--name', dest="name", metavar='<admin name>', help='Admin name')
    @args('--access', dest="access", metavar='<access>', help='Access')
    @args('--secret', dest="secret", metavar='<secret>', help='Secret')
    def admin(self, name, access=None, secret=None):
        """creates a new admin and prints exports
        arguments: name [access] [secret]"""
        try:
            user = self.manager.create_user(name, access, secret, True)
        except exception.DBError, e:
            _db_error(e)
        self._print_export(user)

    @args('--name', dest="name", metavar='<name>', help='User name')
    @args('--access', dest="access", metavar='<access>', help='Access')
    @args('--secret', dest="secret", metavar='<secret>', help='Secret')
    def create(self, name, access=None, secret=None):
        """creates a new user and prints exports
        arguments: name [access] [secret]"""
        try:
            user = self.manager.create_user(name, access, secret, False)
        except exception.DBError, e:
            _db_error(e)
        self._print_export(user)

    @args('--name', dest="name", metavar='<name>', help='User name')
    def delete(self, name):
        """deletes an existing user
        arguments: name"""
        self.manager.delete_user(name)

    @args('--name', dest="name", metavar='<admin name>', help='User name')
    def exports(self, name):
        """prints access and secrets for user in export format
        arguments: name"""
        user = self.manager.get_user(name)
        if user:
            self._print_export(user)
        else:
            print "User %s doesn't exist" % name

    def list(self):
        """lists all users
        arguments: <none>"""
        for user in self.manager.get_users():
            print user.name

    @args('--name', dest="name", metavar='<name>', help='User name')
    @args('--access', dest="access_key", metavar='<access>', help='Access key')
    @args('--secret', dest="secret_key", metavar='<secret>', help='Secret key')
    @args('--is_admin', dest='is_admin', metavar="<'T'|'F'>", help='Is admin?')
    def modify(self, name, access_key, secret_key, is_admin):
        """update a users keys & admin flag
        arguments: accesskey secretkey admin
        leave any field blank to ignore it, admin should be 'T', 'F', or blank
        """
        if not is_admin:
            is_admin = None
        elif is_admin.upper()[0] == 'T':
            is_admin = True
        else:
            is_admin = False
        self.manager.modify_user(name, access_key, secret_key, is_admin)

    @args('--name', dest="user_id", metavar='<name>', help='User name')
    @args('--project', dest="project_id", metavar='<Project name>', help='Project name')
    def revoke(self, user_id, project_id=None):
        """revoke certs for a user
        arguments: user_id [project_id]"""
        if project_id:
            crypto.revoke_certs_by_user_and_project(user_id, project_id)
        else:
            crypto.revoke_certs_by_user(user_id)


class ProjectCommands(object):
    """Class for managing projects."""

    def __init__(self):
        self.manager = manager.AuthManager()

    @args('--project', dest="project_id", metavar='<Project name>', help='Project name')
    @args('--user', dest="user_id", metavar='<name>', help='User name')
    def add(self, project_id, user_id):
        """Adds user to project
        arguments: project_id user_id"""
        try:
            self.manager.add_to_project(user_id, project_id)
        except exception.UserNotFound as ex:
            print ex
            raise

    @args('--project', dest="name", metavar='<Project name>', help='Project name')
    @args('--user', dest="project_manager", metavar='<user>', help='Project manager')
    @args('--desc', dest="description", metavar='<description>', help='Description')
    def create(self, name, project_manager, description=None):
        """Creates a new project
        arguments: name project_manager [description]"""
        try:
            self.manager.create_project(name, project_manager, description)
        except exception.UserNotFound as ex:
            print ex
            raise

    @args('--project', dest="name", metavar='<Project name>', help='Project name')
    @args('--user', dest="project_manager", metavar='<user>', help='Project manager')
    @args('--desc', dest="description", metavar='<description>', help='Description')
    def modify(self, name, project_manager, description=None):
        """Modifies a project
        arguments: name project_manager [description]"""
        try:
            self.manager.modify_project(name, project_manager, description)
        except exception.UserNotFound as ex:
            print ex
            raise

    @args('--project', dest="name", metavar='<Project name>', help='Project name')
    def delete(self, name):
        """Deletes an existing project
        arguments: name"""
        try:
            self.manager.delete_project(name)
        except exception.ProjectNotFound as ex:
            print ex
            raise

    @args('--project', dest="project_id", metavar='<Project name>', help='Project name')
    @args('--user', dest="user_id", metavar='<name>', help='User name')
    @args('--file', dest="filename", metavar='<filename>', help='File name(Default: novarc)')
    def environment(self, project_id, user_id, filename='novarc'):
        """Exports environment variables to an sourcable file
        arguments: project_id user_id [filename='novarc]"""
        try:
            rc = self.manager.get_environment_rc(user_id, project_id)
        except (exception.UserNotFound, exception.ProjectNotFound) as ex:
            print ex
            raise
        with open(filename, 'w') as f:
            f.write(rc)

    @args('--user', dest="username", metavar='<username>', help='User name')
    def list(self, username=None):
        """Lists all projects
        arguments: [username]"""
        for project in self.manager.get_projects(username):
            print project.name

    @args('--project', dest="project_id", metavar='<Project name>', help='Project name')
    @args('--key', dest="key", metavar='<key>', help='Key')
    @args('--value', dest="value", metavar='<value>', help='Value')
    def quota(self, project_id, key=None, value=None):
        """Set or display quotas for project
        arguments: project_id [key] [value]"""
        ctxt = context.get_admin_context()
        if key:
            if value.lower() == 'unlimited':
                value = None
            try:
                db.quota_update(ctxt, project_id, key, value)
            except exception.ProjectQuotaNotFound:
                db.quota_create(ctxt, project_id, key, value)
        project_quota = quota.get_project_quotas(ctxt, project_id)
        for key, value in project_quota.iteritems():
            if value is None:
                value = 'unlimited'
            print '%s: %s' % (key, value)

    @args('--project', dest="project_id", metavar='<Project name>', help='Project name')
    @args('--user', dest="user_id", metavar='<name>', help='User name')
    def remove(self, project_id, user_id):
        """Removes user from project
        arguments: project_id user_id"""
        try:
            self.manager.remove_from_project(user_id, project_id)
        except (exception.UserNotFound, exception.ProjectNotFound) as ex:
            print ex
            raise

    @args('--project', dest="project_id", metavar='<Project name>', help='Project name')
    def scrub(self, project_id):
        """Deletes data associated with project
        arguments: project_id"""
        admin_context = context.get_admin_context()
        networks = db.project_get_networks(admin_context, project_id)
        for network in networks:
            db.network_disassociate(admin_context, network['id'])
        groups = db.security_group_get_by_project(admin_context, project_id)
        for group in groups:
            db.security_group_destroy(admin_context, group['id'])

    @args('--project', dest="project_id", metavar='<Project name>', help='Project name')
    @args('--user', dest="user_id", metavar='<name>', help='User name')
    @args('--file', dest="filename", metavar='<filename>', help='File name(Default: nova.zip)')
    def zipfile(self, project_id, user_id, filename='nova.zip'):
        """Exports credentials for project to a zip file
        arguments: project_id user_id [filename='nova.zip]"""
        try:
            zip_file = self.manager.get_credentials(user_id, project_id)
            with open(filename, 'w') as f:
                f.write(zip_file)
        except (exception.UserNotFound, exception.ProjectNotFound) as ex:
            print ex
            raise
        except db.api.NoMoreNetworks:
            print _('No more networks available. If this is a new '
                    'installation, you need\nto call something like this:\n\n'
                    '    nova-manage network create 10.0.0.0/8 10 64\n\n')
        except exception.ProcessExecutionError, e:
            print e
            print _("The above error may show that the certificate db has not "
                    "been created.\nPlease create a database by running a "
                    "nova-api server on this host.")

AccountCommands = ProjectCommands


class FixedIpCommands(object):
    """Class for managing fixed ip."""

    @args('--host', dest="host", metavar='<host>', help='Host')
    def list(self, host=None):
        """Lists all fixed ips (optionally by host) arguments: [host]"""
        ctxt = context.get_admin_context()

        try:
            if host is None:
                fixed_ips = db.fixed_ip_get_all(ctxt)
            else:
                fixed_ips = db.fixed_ip_get_all_by_host(ctxt, host)
        except exception.NotFound as ex:
            print "error: %s" % ex
            sys.exit(2)

        print "%-18s\t%-15s\t%-17s\t%-15s\t%s" % (_('network'),
                                                  _('IP address'),
                                                  _('MAC address'),
                                                  _('hostname'),
                                                  _('host'))
        for fixed_ip in fixed_ips:
            hostname = None
            host = None
            mac_address = None
            if fixed_ip['instance']:
                instance = fixed_ip['instance']
                hostname = instance['hostname']
                host = instance['host']
                mac_address = fixed_ip['mac_address']['address']
            print "%-18s\t%-15s\t%-17s\t%-15s\t%s" % (
                    fixed_ip['network']['cidr'],
                    fixed_ip['address'],
                    mac_address, hostname, host)


class FloatingIpCommands(object):
    """Class for managing floating ip."""

<<<<<<< HEAD
    @args('--host', dest="host", metavar='<host>', help='Host')
    @args('--ip_range', dest="range", metavar='<range>', help='IP range')
    def create(self, host, range):
        """Creates floating ips for host by range
        arguments: host ip_range"""
        for address in IPy.IP(range):
=======
    def create(self, range):
        """Creates floating ips for zone by range
        arguments: ip_range"""
        for address in netaddr.IPNetwork(range):
>>>>>>> f04b7a5e
            db.floating_ip_create(context.get_admin_context(),
                                  {'address': str(address)})

    @args('--ip_range', dest="ip_range", metavar='<range>', help='IP range')
    def delete(self, ip_range):
        """Deletes floating ips by range
        arguments: range"""
        for address in netaddr.IPNetwork(ip_range):
            db.floating_ip_destroy(context.get_admin_context(),
                                   str(address))

    @args('--host', dest="host", metavar='<host>', help='Host')
    def list(self, host=None):
        """Lists all floating ips (optionally by host)
        arguments: [host]
        Note: if host is given, only active floating IPs are returned"""
        ctxt = context.get_admin_context()
        if host is None:
            floating_ips = db.floating_ip_get_all(ctxt)
        else:
            floating_ips = db.floating_ip_get_all_by_host(ctxt, host)
        for floating_ip in floating_ips:
            instance = None
            if floating_ip['fixed_ip']:
                instance = floating_ip['fixed_ip']['instance']['hostname']
            print "%s\t%s\t%s" % (floating_ip['host'],
                                  floating_ip['address'],
                                  instance)


class NetworkCommands(object):
    """Class for managing networks."""

<<<<<<< HEAD
    @args('--network', dest="fixed_range", metavar='<x.x.x.x/yy>', help='Network')
    @args('--num_networks', dest="num_networks", metavar='<number>', help='How many networks create')
    @args('--network_size', dest="network_size", metavar='<number>', help='How many hosts in network')
    @args('--vlan', dest="vlan_start", metavar='<vlan id>', help='vlan id')
    @args('--vpn', dest="vpn_start", help='vpn start')
    @args('--fixed_range_v6', dest="fixed_range_v6", help='fixed ipv6 range')
    @args('--gateway_v6', dest="gateway_v6", help='ipv6 gateway')
    @args('--project', dest="project_id", metavar='<Project name>', help='Project for network')
    def create(self, fixed_range=None, num_networks=None, network_size=None,
            vlan_start=None, vpn_start=None, fixed_range_v6=None,
            gateway_v6=None, label='public'):
        """Creates fixed ips for host by range"""

=======
    def create(self, label=None, fixed_range=None, num_networks=None,
               network_size=None, vlan_start=None,
               vpn_start=None, fixed_range_v6=None, gateway_v6=None,
               flat_network_bridge=None, bridge_interface=None):
        """Creates fixed ips for host by range
        arguments: label, fixed_range, [num_networks=FLAG],
                   [network_size=FLAG], [vlan_start=FLAG],
                   [vpn_start=FLAG], [fixed_range_v6=FLAG], [gateway_v6=FLAG],
                   [flat_network_bridge=FLAG], [bridge_interface=FLAG]
        If you wish to use a later argument fill in the gaps with 0s
        Ex: network create private 10.0.0.0/8 1 15 0 0 0 0 xenbr1 eth1
            network create private 10.0.0.0/8 1 15
        """
        if not label:
            msg = _('a label (ex: public) is required to create networks.')
            print msg
            raise TypeError(msg)
>>>>>>> f04b7a5e
        if not fixed_range:
            msg = _('Fixed range in the form of 10.0.0.0/8 is '
                    'required to create networks.')
            print msg
            raise TypeError(msg)
        if not num_networks:
            num_networks = FLAGS.num_networks
        if not network_size:
            network_size = FLAGS.network_size
        if not vlan_start:
            vlan_start = FLAGS.vlan_start
        if not vpn_start:
            vpn_start = FLAGS.vpn_start
        if not fixed_range_v6:
            fixed_range_v6 = FLAGS.fixed_range_v6
        if not flat_network_bridge:
            flat_network_bridge = FLAGS.flat_network_bridge
        if not bridge_interface:
            bridge_interface = FLAGS.flat_interface or FLAGS.vlan_interface
        if not gateway_v6:
            gateway_v6 = FLAGS.gateway_v6
        net_manager = utils.import_object(FLAGS.network_manager)

        try:
            net_manager.create_networks(context.get_admin_context(),
                                        label=label,
                                        cidr=fixed_range,
                                        num_networks=int(num_networks),
                                        network_size=int(network_size),
                                        vlan_start=int(vlan_start),
                                        vpn_start=int(vpn_start),
                                        cidr_v6=fixed_range_v6,
                                        gateway_v6=gateway_v6,
                                        bridge=flat_network_bridge,
                                        bridge_interface=bridge_interface)
        except ValueError, e:
            print e
            raise e

    def list(self):
        """List all created networks"""
        print "%-18s\t%-15s\t%-15s\t%-15s\t%-15s" % (_('network'),
                                              _('netmask'),
                                              _('start address'),
                                              'DNS',
                                              'project')
        for network in db.network_get_all(context.get_admin_context()):
            print "%-18s\t%-15s\t%-15s\t%-15s\t%-15s" % (network.cidr,
                                network.netmask,
                                network.dhcp_start,
                                network.dns,
                                network.project_id)

    @args('--network', dest="fixed_range", metavar='<x.x.x.x/yy>', help='Network to delete')
    def delete(self, fixed_range):
        """Deletes a network"""
        network = db.network_get_by_cidr(context.get_admin_context(), \
                                         fixed_range)
        if network.project_id is not None:
            raise ValueError(_('Network must be disassociated from project %s'
                               ' before delete' % network.project_id))
        db.network_delete_safe(context.get_admin_context(), network.id)


class VmCommands(object):
    """Class for mangaging VM instances."""

    @args('--host', dest="host", metavar='<host>', help='Host')
    def list(self, host=None):
        """Show a list of all instances

        :param host: show all instance on specified host.
        :param instance: show specificed instance.
        """
        print "%-10s %-15s %-10s %-10s %-26s %-9s %-9s %-9s" \
              "  %-10s %-10s %-10s %-5s" % (
            _('instance'),
            _('node'),
            _('type'),
            _('state'),
            _('launched'),
            _('image'),
            _('kernel'),
            _('ramdisk'),
            _('project'),
            _('user'),
            _('zone'),
            _('index'))

        if host is None:
            instances = db.instance_get_all(context.get_admin_context())
        else:
            instances = db.instance_get_all_by_host(
                           context.get_admin_context(), host)

        for instance in instances:
            print "%-10s %-15s %-10s %-10s %-26s %-9s %-9s %-9s" \
                  "  %-10s %-10s %-10s %-5d" % (
                instance['hostname'],
                instance['host'],
                instance['instance_type'].name,
                instance['state_description'],
                instance['launched_at'],
                instance['image_ref'],
                instance['kernel_id'],
                instance['ramdisk_id'],
                instance['project_id'],
                instance['user_id'],
                instance['availability_zone'],
                instance['launch_index'])

    @args('--ec2_id', dest='ec2_id', metavar='<ec2 id>', help='EC2 ID')
    @args('--dest', dest='dest', metavar='<Destanation>', help='destanation node')
    def live_migration(self, ec2_id, dest):
        """Migrates a running instance to a new machine.

        :param ec2_id: instance id which comes from euca-describe-instance.
        :param dest: destination host name.

        """

        ctxt = context.get_admin_context()
        instance_id = ec2utils.ec2_id_to_id(ec2_id)

        if (FLAGS.connection_type != 'libvirt' or
           (FLAGS.connection_type == 'libvirt' and
            FLAGS.libvirt_type not in ['kvm', 'qemu'])):
            msg = _('Only KVM and QEmu are supported for now. Sorry!')
            raise exception.Error(msg)

        if (FLAGS.volume_driver != 'nova.volume.driver.AOEDriver' and \
            FLAGS.volume_driver != 'nova.volume.driver.ISCSIDriver'):
            msg = _("Support only AOEDriver and ISCSIDriver. Sorry!")
            raise exception.Error(msg)

        rpc.call(ctxt,
                 FLAGS.scheduler_topic,
                 {"method": "live_migration",
                  "args": {"instance_id": instance_id,
                           "dest": dest,
                           "topic": FLAGS.compute_topic}})

        print _('Migration of %s initiated.'
               'Check its progress using euca-describe-instances.') % ec2_id


class ServiceCommands(object):
    """Enable and disable running services"""

    @args('--host', dest='host', metavar='<host>', help='Host')
    @args('--service', dest='service', metavar='<service>', help='Nova service')
    def list(self, host=None, service=None):
        """Show a list of all running services. Filter by host & service name.
        args: [host] [service]"""
        ctxt = context.get_admin_context()
        now = utils.utcnow()
        services = db.service_get_all(ctxt)
        if host:
            services = [s for s in services if s['host'] == host]
        if service:
            services = [s for s in services if s['binary'] == service]
        for svc in services:
            delta = now - (svc['updated_at'] or svc['created_at'])
            alive = (delta.seconds <= 15)
            art = (alive and ":-)") or "XXX"
            active = 'enabled'
            if svc['disabled']:
                active = 'disabled'
            print "%-10s %-10s %-8s %s %s" % (svc['host'], svc['binary'],
                                              active, art,
                                              svc['updated_at'])

    @args('--host', dest='host', metavar='<host>', help='Host')
    @args('--service', dest='service', metavar='<service>', help='Nova service')
    def enable(self, host, service):
        """Enable scheduling for a service
        args: host service"""
        ctxt = context.get_admin_context()
        svc = db.service_get_by_args(ctxt, host, service)
        if not svc:
            print "Unable to find service"
            return
        db.service_update(ctxt, svc['id'], {'disabled': False})

    @args('--host', dest='host', metavar='<host>', help='Host')
    @args('--service', dest='service', metavar='<service>', help='Nova service')
    def disable(self, host, service):
        """Disable scheduling for a service
        args: host service"""
        ctxt = context.get_admin_context()
        svc = db.service_get_by_args(ctxt, host, service)
        if not svc:
            print "Unable to find service"
            return
        db.service_update(ctxt, svc['id'], {'disabled': True})

    @args('--host', dest='host', metavar='<host>', help='Host')
    def describe_resource(self, host):
        """Describes cpu/memory/hdd info for host.

        :param host: hostname.

        """

        result = rpc.call(context.get_admin_context(),
                     FLAGS.scheduler_topic,
                     {"method": "show_host_resources",
                      "args": {"host": host}})

        if type(result) != dict:
            print _('An unexpected error has occurred.')
            print _('[Result]'), result
        else:
            cpu = result['resource']['vcpus']
            mem = result['resource']['memory_mb']
            hdd = result['resource']['local_gb']
            cpu_u = result['resource']['vcpus_used']
            mem_u = result['resource']['memory_mb_used']
            hdd_u = result['resource']['local_gb_used']

            print 'HOST\t\t\tPROJECT\t\tcpu\tmem(mb)\tdisk(gb)'
            print '%s(total)\t\t\t%s\t%s\t%s' % (host, cpu, mem, hdd)
            print '%s(used)\t\t\t%s\t%s\t%s' % (host, cpu_u, mem_u, hdd_u)
            for p_id, val in result['usage'].items():
                print '%s\t\t%s\t\t%s\t%s\t%s' % (host,
                                                  p_id,
                                                  val['vcpus'],
                                                  val['memory_mb'],
                                                  val['local_gb'])

    @args('--host', dest='host', metavar='<host>', help='Host')
    def update_resource(self, host):
        """Updates available vcpu/memory/disk info for host.

        :param host: hostname.

        """

        ctxt = context.get_admin_context()
        service_refs = db.service_get_all_by_host(ctxt, host)
        if len(service_refs) <= 0:
            raise exception.Invalid(_('%s does not exist.') % host)

        service_refs = [s for s in service_refs if s['topic'] == 'compute']
        if len(service_refs) <= 0:
            raise exception.Invalid(_('%s is not compute node.') % host)

        rpc.call(ctxt,
                 db.queue_get_for(ctxt, FLAGS.compute_topic, host),
                 {"method": "update_available_resource"})


class DbCommands(object):
    """Class for managing the database."""

    def __init__(self):
        pass

    @args('--version', dest='version', metavar='<version>', help='Database version')
    def sync(self, version=None):
        """Sync the database up to the most recent version."""
        return migration.db_sync(version)

    def version(self):
        """Print the current database version."""
        print migration.db_version()


class VersionCommands(object):
    """Class for exposing the codebase version."""

    def __init__(self):
        pass

    def list(self):
        print _("%s (%s)") %\
                (version.version_string(), version.version_string_with_vcs())


class VolumeCommands(object):
    """Methods for dealing with a cloud in an odd state"""

    @args('--volume', dest='volume_id', metavar='<volume id>', help='Volume ID')
    def delete(self, volume_id):
        """Delete a volume, bypassing the check that it
        must be available.
        args: volume_id"""
        ctxt = context.get_admin_context()
        volume = db.volume_get(ctxt, param2id(volume_id))
        host = volume['host']

        if not host:
            print "Volume not yet assigned to host."
            print "Deleting volume from database and skipping rpc."
            db.volume_destroy(ctxt, param2id(volume_id))
            return

        if volume['status'] == 'in-use':
            print "Volume is in-use."
            print "Detach volume from instance and then try again."
            return

        rpc.cast(ctxt,
                 db.queue_get_for(ctxt, FLAGS.volume_topic, host),
                 {"method": "delete_volume",
                  "args": {"volume_id": volume['id']}})

    @args('--volume', dest='volume_id', metavar='<volume id>', help='Volume ID')
    def reattach(self, volume_id):
        """Re-attach a volume that has previously been attached
        to an instance.  Typically called after a compute host
        has been rebooted.
        args: volume_id_id"""
        ctxt = context.get_admin_context()
        volume = db.volume_get(ctxt, param2id(volume_id))
        if not volume['instance_id']:
            print "volume is not attached to an instance"
            return
        instance = db.instance_get(ctxt, volume['instance_id'])
        host = instance['host']
        rpc.cast(ctxt,
                 db.queue_get_for(ctxt, FLAGS.compute_topic, host),
                 {"method": "attach_volume",
                  "args": {"instance_id": instance['id'],
                           "volume_id": volume['id'],
                           "mountpoint": volume['mountpoint']}})


class InstanceTypeCommands(object):
    """Class for managing instance types / flavors."""

    def _print_instance_types(self, name, val):
        deleted = ('', ', inactive')[val["deleted"] == 1]
        print ("%s: Memory: %sMB, VCPUS: %s, Storage: %sGB, FlavorID: %s, "
            "Swap: %sGB, RXTX Quota: %sGB, RXTX Cap: %sMB%s") % (
            name, val["memory_mb"], val["vcpus"], val["local_gb"],
            val["flavorid"], val["swap"], val["rxtx_quota"],
            val["rxtx_cap"], deleted)

    @args('--name', dest='name', metavar='<name>', help='Name of instance type/flavor')
    @args('--memory', dest='memory', metavar='<memory size>', help='Memory size')
    @args('--cpu', dest='vcpus', metavar='<num cores>', help='Number cpus')
    @args('--local_gb', dest='local_gb', metavar='<local_gb>', help='local_gb')
    @args('--flavor', dest='flavorid', metavar='<flavor  id>', help='Flavor ID')
    @args('--swap', dest='swap', metavar='<swap>', help='Swap')
    @args('--rxtx_quota', dest='rxtx_quota', metavar='<rxtx_quota>', help='rxtx_quota')
    @args('--rxtx_cap', dest='rxtx_cap', metavar='<rxtx_cap>', help='rxtx_cap')
    def create(self, name, memory, vcpus, local_gb, flavorid,
               swap=0, rxtx_quota=0, rxtx_cap=0):
        """Creates instance types / flavors
           arguments: name memory vcpus local_gb flavorid [swap] [rxtx_quota]
                      [rxtx_cap]
        """
        try:
            instance_types.create(name, memory, vcpus, local_gb,
                                  flavorid, swap, rxtx_quota, rxtx_cap)
        except exception.InvalidInput, e:
            print "Must supply valid parameters to create instance_type"
            print e
            sys.exit(1)
        except exception.ApiError, e:
            print "\n\n"
            print "\n%s" % e
            print "Please ensure instance_type name and flavorid are unique."
            print "To complete remove a instance_type, use the --purge flag:"
            print "\n     # nova-manage instance_type delete <name> --purge\n"
            print "Currently defined instance_type names and flavorids:"
            self.list("--all")
            sys.exit(2)
        except:
            print "Unknown error"
            sys.exit(3)
        else:
            print "%s created" % name

    @args('--name', dest='name', metavar='<name>', help='Name of instance type/flavor')
    def delete(self, name, purge=None):
        """Marks instance types / flavors as deleted
        arguments: name"""
        try:
            if purge == "--purge":
                instance_types.purge(name)
                verb = "purged"
            else:
                instance_types.destroy(name)
                verb = "deleted"
        except exception.ApiError:
            print "Valid instance type name is required"
            sys.exit(1)
        except exception.DBError, e:
            print "DB Error: %s" % e
            sys.exit(2)
        except:
            sys.exit(3)
        else:
            print "%s %s" % (name, verb)

    @args('--name', dest='name', metavar='<name>', help='Name of instance type/flavor')
    def list(self, name=None):
        """Lists all active or specific instance types / flavors
        arguments: [name]"""
        try:
            if name is None:
                inst_types = instance_types.get_all_types()
            elif name == "--all":
                inst_types = instance_types.get_all_types(True)
            else:
                inst_types = instance_types.get_instance_type_by_name(name)
        except exception.DBError, e:
            _db_error(e)
        if isinstance(inst_types.values()[0], dict):
            for k, v in inst_types.iteritems():
                self._print_instance_types(k, v)
        else:
            self._print_instance_types(name, inst_types)


class ImageCommands(object):
    """Methods for dealing with a cloud in an odd state"""

    def __init__(self, *args, **kwargs):
        self.image_service = image.get_default_image_service()

    def _register(self, container_format, disk_format,
                  path, owner, name=None, is_public='T',
                  architecture='x86_64', kernel_id=None, ramdisk_id=None):
        meta = {'is_public': (is_public == 'T'),
                'name': name,
                'container_format': container_format,
                'disk_format': disk_format,
                'properties': {'image_state': 'available',
                               'project_id': owner,
                               'architecture': architecture,
                               'image_location': 'local'}}
        if kernel_id:
            meta['properties']['kernel_id'] = int(kernel_id)
        if ramdisk_id:
            meta['properties']['ramdisk_id'] = int(ramdisk_id)
        elevated = context.get_admin_context()
        try:
            with open(path) as ifile:
                image = self.image_service.create(elevated, meta, ifile)
            new = image['id']
            print _("Image registered to %(new)s (%(new)08x).") % locals()
            return new
        except Exception as exc:
            print _("Failed to register %(path)s: %(exc)s") % locals()

    @args('--image', dest='image', metavar='<image>', help='Image')
    @args('--kernel', dest='kernel', metavar='<kernel>', help='Kernel')
    @args('--ram', dest='ramdisk', metavar='<ramdisk>', help='RAM disk')
    @args('--owner', dest='owner', metavar='<owner>', help='Image owner')
    @args('--name', dest='name', metavar='<name>', help='Image name')
    @args('--public', dest='is_public', metavar="<'T'|'F'>", help='Image public or not')
    @args('--arch', dest='architecture', metavar='<arch>', help='Architecture')
    def all_register(self, image, kernel, ramdisk, owner, name=None,
                 is_public='T', architecture='x86_64'):
        """Uploads an image, kernel, and ramdisk into the image_service
        arguments: image kernel ramdisk owner [name] [is_public='T']
                   [architecture='x86_64']"""
        kernel_id = self.kernel_register(kernel, owner, None,
                                   is_public, architecture)
        ramdisk_id = self.ramdisk_register(ramdisk, owner, None,
                                    is_public, architecture)
        self.image_register(image, owner, name, is_public,
                            architecture, 'ami', 'ami',
                            kernel_id, ramdisk_id)

    @args('--path', dest='path', metavar='<path>', help='Image path')
    @args('--owner', dest='owner', metavar='<owner>', help='Image owner')
    @args('--name', dest='name', metavar='<name>', help='Image name')
    @args('--public', dest='is_public', metavar="<'T'|'F'>", help='Image public or not')
    @args('--arch', dest='architecture', metavar='<arch>', help='Architecture')
    @args('--cont_format', dest='container_format', metavar='<container format>', help='Container format(default: bare)')
    @args('--disk_format', dest='disk_format', metavar='<disk format>', help='Disk format(default: raw)')
    @args('--kernel', dest='kernel_id', metavar='<kernel>', help='Kernel')
    @args('--ram', dest='ramdisk_id', metavar='<ramdisk>', help='RAM disk')
    def image_register(self, path, owner, name=None, is_public='T',
                       architecture='x86_64', container_format='bare',
                       disk_format='raw', kernel_id=None, ramdisk_id=None):
        """Uploads an image into the image_service
        arguments: path owner [name] [is_public='T'] [architecture='x86_64']
                   [container_format='bare'] [disk_format='raw']
                   [kernel_id=None] [ramdisk_id=None]
        """
        return self._register(container_format, disk_format, path,
                              owner, name, is_public, architecture,
                              kernel_id, ramdisk_id)

    @args('--path', dest='path', metavar='<path>', help='Image path')
    @args('--owner', dest='owner', metavar='<owner>', help='Image owner')
    @args('--name', dest='name', metavar='<name>', help='Image name')
    @args('--public', dest='is_public', metavar="<'T'|'F'>", help='Image public or not')
    @args('--arch', dest='architecture', metavar='<arch>', help='Architecture')
    def kernel_register(self, path, owner, name=None, is_public='T',
               architecture='x86_64'):
        """Uploads a kernel into the image_service
        arguments: path owner [name] [is_public='T'] [architecture='x86_64']
        """
        return self._register('aki', 'aki', path, owner, name,
                              is_public, architecture)

    @args('--path', dest='path', metavar='<path>', help='Image path')
    @args('--owner', dest='owner', metavar='<owner>', help='Image owner')
    @args('--name', dest='name', metavar='<name>', help='Image name')
    @args('--public', dest='is_public', metavar="<'T'|'F'>", help='Image public or not')
    @args('--arch', dest='architecture', metavar='<arch>', help='Architecture')
    def ramdisk_register(self, path, owner, name=None, is_public='T',
                architecture='x86_64'):
        """Uploads a ramdisk into the image_service
        arguments: path owner [name] [is_public='T'] [architecture='x86_64']
        """
        return self._register('ari', 'ari', path, owner, name,
                              is_public, architecture)

    def _lookup(self, old_image_id):
        try:
            internal_id = ec2utils.ec2_id_to_id(old_image_id)
            image = self.image_service.show(context, internal_id)
        except (exception.InvalidEc2Id, exception.ImageNotFound):
            image = self.image_service.show_by_name(context, old_image_id)
        return image['id']

    def _old_to_new(self, old):
        mapping = {'machine': 'ami',
                   'kernel': 'aki',
                   'ramdisk': 'ari'}
        container_format = mapping[old['type']]
        disk_format = container_format
        if container_format == 'ami' and not old.get('kernelId'):
            container_format = 'bare'
            disk_format = 'raw'
        new = {'disk_format': disk_format,
               'container_format': container_format,
               'is_public': old['isPublic'],
               'name': old['imageId'],
               'properties': {'image_state': old['imageState'],
                              'project_id': old['imageOwnerId'],
                              'architecture': old['architecture'],
                              'image_location': old['imageLocation']}}
        if old.get('kernelId'):
            new['properties']['kernel_id'] = self._lookup(old['kernelId'])
        if old.get('ramdiskId'):
            new['properties']['ramdisk_id'] = self._lookup(old['ramdiskId'])
        return new

    def _convert_images(self, images):
        elevated = context.get_admin_context()
        for image_path, image_metadata in images.iteritems():
            meta = self._old_to_new(image_metadata)
            old = meta['name']
            try:
                with open(image_path) as ifile:
                    image = self.image_service.create(elevated, meta, ifile)
                new = image['id']
                print _("Image %(old)s converted to " \
                        "%(new)s (%(new)08x).") % locals()
            except Exception as exc:
                print _("Failed to convert %(old)s: %(exc)s") % locals()

    @args('--dir', dest='directory', metavar='<path>', help='Images directory')
    def convert(self, directory):
        """Uploads old objectstore images in directory to new service
        arguments: directory"""
        machine_images = {}
        other_images = {}
        directory = os.path.abspath(directory)
        for fn in glob.glob("%s/*/info.json" % directory):
            try:
                image_path = os.path.join(fn.rpartition('/')[0], 'image')
                with open(fn) as metadata_file:
                    image_metadata = json.load(metadata_file)
                if image_metadata['type'] == 'machine':
                    machine_images[image_path] = image_metadata
                else:
                    other_images[image_path] = image_metadata
            except Exception:
                print _("Failed to load %(fn)s.") % locals()
        # NOTE(vish): do kernels and ramdisks first so images
        self._convert_images(other_images)
        self._convert_images(machine_images)


class AgentBuildCommands(object):
    """Class for managing agent builds."""

    def create(self, os, architecture, version, url, md5hash,
                hypervisor='xen'):
        """Creates a new agent build.
        arguments: os architecture version url md5hash [hypervisor='xen']"""
        ctxt = context.get_admin_context()
        agent_build = db.agent_build_create(ctxt,
                                            {'hypervisor': hypervisor,
                                             'os': os,
                                             'architecture': architecture,
                                             'version': version,
                                             'url': url,
                                             'md5hash': md5hash})

    def delete(self, os, architecture, hypervisor='xen'):
        """Deletes an existing agent build.
        arguments: os architecture [hypervisor='xen']"""
        ctxt = context.get_admin_context()
        agent_build_ref = db.agent_build_get_by_triple(ctxt,
                                  hypervisor, os, architecture)
        db.agent_build_destroy(ctxt, agent_build_ref['id'])

    def list(self, hypervisor=None):
        """Lists all agent builds.
        arguments: <none>"""
        fmt = "%-10s  %-8s  %12s  %s"
        ctxt = context.get_admin_context()
        by_hypervisor = {}
        for agent_build in db.agent_build_get_all(ctxt):
            buildlist = by_hypervisor.get(agent_build.hypervisor)
            if not buildlist:
                buildlist = by_hypervisor[agent_build.hypervisor] = []

            buildlist.append(agent_build)

        for key, buildlist in by_hypervisor.iteritems():
            if hypervisor and key != hypervisor:
                continue

            print "Hypervisor: %s" % key
            print fmt % ('-' * 10, '-' * 8, '-' * 12, '-' * 32)
            for agent_build in buildlist:
                print fmt % (agent_build.os, agent_build.architecture,
                             agent_build.version, agent_build.md5hash)
                print '    %s' % agent_build.url

            print

    def modify(self, os, architecture, version, url, md5hash,
               hypervisor='xen'):
        """Update an existing agent build.
        arguments: os architecture version url md5hash [hypervisor='xen']
        """
        ctxt = context.get_admin_context()
        agent_build_ref = db.agent_build_get_by_triple(ctxt,
                                  hypervisor, os, architecture)
        db.agent_build_update(ctxt, agent_build_ref['id'],
                              {'version': version,
                               'url': url,
                               'md5hash': md5hash})


class ConfigCommands(object):
    """Class for exposing the flags defined by flag_file(s)."""

    def __init__(self):
        pass

    def list(self):
        print FLAGS.FlagsIntoString()


CATEGORIES = [
    ('account', AccountCommands),
    ('agent', AgentBuildCommands),
    ('config', ConfigCommands),
    ('db', DbCommands),
    ('fixed', FixedIpCommands),
    ('flavor', InstanceTypeCommands),
    ('floating', FloatingIpCommands),
    ('instance_type', InstanceTypeCommands),
    ('image', ImageCommands),
    ('network', NetworkCommands),
    ('project', ProjectCommands),
    ('role', RoleCommands),
    ('service', ServiceCommands),
    ('shell', ShellCommands),
    ('user', UserCommands),
    ('version', VersionCommands),
    ('vm', VmCommands),
    ('volume', VolumeCommands),
    ('vpn', VpnCommands)]


def lazy_match(name, key_value_tuples):
    """Finds all objects that have a key that case insensitively contains
    [name] key_value_tuples is a list of tuples of the form (key, value)
    returns a list of tuples of the form (key, value)"""
    result = []
    for (k, v) in key_value_tuples:
        if k.lower().find(name.lower()) == 0:
            result.append((k, v))
    if len(result) == 0:
        print "%s does not match any options:" % name
        for k, _v in key_value_tuples:
            print "\t%s" % k
        sys.exit(2)
    if len(result) > 1:
        print "%s matched multiple options:" % name
        for k, _v in result:
            print "\t%s" % k
        sys.exit(2)
    return result


def methods_of(obj):
    """Get all callable methods of an object that don't start with underscore
    returns a list of tuples of the form (method_name, method)"""
    result = []
    for i in dir(obj):
        if callable(getattr(obj, i)) and not i.startswith('_'):
            result.append((i, getattr(obj, i)))
    return result


def main():
    """Parse options and call the appropriate class/method."""
    utils.default_flagfile()
    argv = FLAGS(sys.argv)
    logging.setup()

    script_name = argv.pop(0)
    if len(argv) < 1:
        print _("\nOpenStack Nova version: %s (%s)\n") %\
                (version.version_string(), version.version_string_with_vcs())
        print script_name + " category action [<args>]"
        print _("Available categories:")
        for k, _v in CATEGORIES:
            print "\t%s" % k
        sys.exit(2)
    category = argv.pop(0)
    matches = lazy_match(category, CATEGORIES)
    # instantiate the command group object
    category, fn = matches[0]
    command_object = fn()
    actions = methods_of(command_object)
    if len(argv) < 1:
        print script_name + " category action [<args>]"
        print _("Available actions for %s category:") % category
        for k, _v in actions:
            print "\t%s" % k
        sys.exit(2)
    action = argv.pop(0)
    matches = lazy_match(action, actions)
    action, fn = matches[0]

    # For not decorated methods
    arguments = getattr(fn, 'arguments', '')
    optargs = getattr(fn, 'optargs', '')
    options = getattr(fn, 'options', '')

    usage = "%prog " + "%s %s <args> [options]" % (sys.argv[2], sys.argv[3])
    parser = OptionParser(usage=usage)
    for ar, kw in options:
        parser.add_option(*ar, **kw)
    (opts, fn_args) = parser.parse_args(argv)
    fn_kwargs = vars(opts)

    for k, v in fn_kwargs.items():
        if v is None:
            del fn_kwargs[k]

    # call the action with the remaining arguments
    try:
        fn(*fn_args, **fn_kwargs)
        sys.exit(0)
    except TypeError:
        print _("Possible wrong number of arguments supplied")
        print fn.__doc__
        parser.print_help()
        raise
    except Exception:
        print _("Command failed, please check log for more info")
        raise

if __name__ == '__main__':
    main()<|MERGE_RESOLUTION|>--- conflicted
+++ resolved
@@ -61,11 +61,8 @@
 import sys
 import time
 
-<<<<<<< HEAD
 import IPy
 from optparse import OptionParser
-=======
->>>>>>> f04b7a5e
 
 # If ../nova/__init__.py exists, add ../ to Python search path, so that
 # it will override what happens to be installed in /usr/(local/)lib/python...
@@ -585,19 +582,11 @@
 class FloatingIpCommands(object):
     """Class for managing floating ip."""
 
-<<<<<<< HEAD
-    @args('--host', dest="host", metavar='<host>', help='Host')
     @args('--ip_range', dest="range", metavar='<range>', help='IP range')
-    def create(self, host, range):
-        """Creates floating ips for host by range
-        arguments: host ip_range"""
-        for address in IPy.IP(range):
-=======
     def create(self, range):
         """Creates floating ips for zone by range
         arguments: ip_range"""
         for address in netaddr.IPNetwork(range):
->>>>>>> f04b7a5e
             db.floating_ip_create(context.get_admin_context(),
                                   {'address': str(address)})
 
@@ -631,7 +620,7 @@
 class NetworkCommands(object):
     """Class for managing networks."""
 
-<<<<<<< HEAD
+    @args('--label', dest="label", metavar='<label>', help='Label (ex: public)')
     @args('--network', dest="fixed_range", metavar='<x.x.x.x/yy>', help='Network')
     @args('--num_networks', dest="num_networks", metavar='<number>', help='How many networks create')
     @args('--network_size', dest="network_size", metavar='<number>', help='How many hosts in network')
@@ -639,13 +628,8 @@
     @args('--vpn', dest="vpn_start", help='vpn start')
     @args('--fixed_range_v6', dest="fixed_range_v6", help='fixed ipv6 range')
     @args('--gateway_v6', dest="gateway_v6", help='ipv6 gateway')
-    @args('--project', dest="project_id", metavar='<Project name>', help='Project for network')
-    def create(self, fixed_range=None, num_networks=None, network_size=None,
-            vlan_start=None, vpn_start=None, fixed_range_v6=None,
-            gateway_v6=None, label='public'):
-        """Creates fixed ips for host by range"""
-
-=======
+    @args('--flat_network_bridge', dest="flat_network_bridge", metavar='<flat network bridge>', help='Flat_network_bridge')
+    @args('--bridge', dest="bridge_interface", metavar='<bridge interface>', help='Bridge_interface')
     def create(self, label=None, fixed_range=None, num_networks=None,
                network_size=None, vlan_start=None,
                vpn_start=None, fixed_range_v6=None, gateway_v6=None,
@@ -663,7 +647,6 @@
             msg = _('a label (ex: public) is required to create networks.')
             print msg
             raise TypeError(msg)
->>>>>>> f04b7a5e
         if not fixed_range:
             msg = _('Fixed range in the form of 10.0.0.0/8 is '
                     'required to create networks.')
